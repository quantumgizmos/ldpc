--- conflicted
+++ resolved
@@ -437,19 +437,18 @@
                                        100, ldpc::bp::MINIMUM_SUM, ldpc::bp::SERIAL,
                                        0.625, 1, vector<int>{2, 3, 1},
                                        1234);
-        auto expected_order = vector<int>{2,3,1};
-        ASSERT_EQ(bpd.random_schedule_seed,-1);
+        auto expected_order = vector<int>{2, 3, 1};
+        ASSERT_EQ(bpd.random_schedule_seed, -1);
         ASSERT_EQ(expected_order, bpd.serial_schedule_order);
 
     }
 
     {
         auto pcm = ldpc::gf2codes::rep_code<ldpc::bp::BpEntry>(3);
-        auto bpd = ldpc::bp::BpDecoder(pcm, vector<double>{0.1, 0.2, 0.3, 0.4},
-                                       100, ldpc::bp::MINIMUM_SUM, ldpc::bp::SERIAL,
-                                       0.625, 1, ldpc::bp::NULL_INT_VECTOR, 0);
-        auto expected_order = vector<int>{0,1,2};
-        ASSERT_EQ(bpd.random_schedule_seed,0);
+        auto bpd = ldpc::bp::BpDecoder(pcm, vector<double>{0.1, 0.2, 0.3, 0.4}, 100, ldpc::bp::MINIMUM_SUM,
+                                       ldpc::bp::SERIAL, 0.625, 1, ldpc::bp::NULL_INT_VECTOR, 0);
+        auto expected_order = vector<int>{0, 1, 2};
+        ASSERT_EQ(bpd.random_schedule_seed, 0);
         ASSERT_EQ(expected_order, bpd.serial_schedule_order);
 
     }
@@ -459,8 +458,8 @@
         auto bpd = ldpc::bp::BpDecoder(pcm, vector<double>{0.1, 0.2, 0.3, 0.4},
                                        100, ldpc::bp::MINIMUM_SUM, ldpc::bp::SERIAL,
                                        0.625, 1, ldpc::bp::NULL_INT_VECTOR, 4);
-        auto expected_order = vector<int>{0,1,2};
-        ASSERT_EQ(bpd.random_schedule_seed,4);
+        auto expected_order = vector<int>{0, 1, 2};
+        ASSERT_EQ(bpd.random_schedule_seed, 4);
         // ASSERT_EQ(expected_order, bpd.serial_schedule_order);
 
     }
@@ -520,17 +519,8 @@
     auto decoder = ldpc::bp::BpDecoder(pcm, channel_probabilities, maximum_iterations, ldpc::bp::PRODUCT_SUM,
                                        ldpc::bp::SERIAL, 4324234, ldpc::bp::AUTO);
 
-<<<<<<< HEAD
-    auto received_vectors = vector<vector<uint8_t>>{{0, 0, 0, 0, 1},
-                                                    {0, 1, 1, 0, 0},
-                                                    {1, 0, 0, 1, 1}};
-    auto expected_decoding = vector<vector<uint8_t>>{{0, 0, 0, 0, 0},
-                                                     {0, 0, 0, 0, 0},
-                                                     {1, 1, 1, 1, 1}};
-=======
     auto received_vectors = vector<vector<uint8_t>>{{0, 0, 0, 0, 1}, {0, 1, 1, 0, 0}, {1, 0, 0, 1, 1}};
     auto expected_decoding = vector<vector<uint8_t>>{{0, 0, 0, 0, 0}, {0, 0, 0, 0, 0}, {1, 1, 1, 1, 1}}; // todo I'm not sure I understand these cases
->>>>>>> b2273e87
 
     auto count = 0;
     for (auto received_vector: received_vectors) {
