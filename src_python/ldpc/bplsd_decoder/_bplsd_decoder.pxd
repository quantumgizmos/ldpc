--- conflicted
+++ resolved
@@ -2,10 +2,6 @@
 # distutils: language = c++
 from libc.stdlib cimport malloc, calloc, free
 from libcpp cimport bool
-<<<<<<< HEAD
-# from libcpp cimport long
-=======
->>>>>>> c6c90a74
 from libcpp.string cimport string
 from libcpp.vector cimport vector
 cimport numpy as np
