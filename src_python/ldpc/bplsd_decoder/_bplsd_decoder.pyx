--- conflicted
+++ resolved
@@ -47,18 +47,12 @@
 
     def __cinit__(self, pcm: Union[np.ndarray, scipy.sparse.spmatrix], error_rate: Optional[float] = None,
                  error_channel: Optional[List[float]] = None, max_iter: Optional[int] = 0, bp_method: Optional[str] = 'minimum_sum',
-<<<<<<< HEAD
-                 ms_scaling_factor: Optional[float] = 1.0, schedule: Optional[str] = 'parallel', omp_thread_count: Optional[int] = 1,
-                 random_schedule_seed: Optional[int] = 0, serial_schedule_order: Optional[List[int]] = None,
-                 bits_per_step:int = 1, input_vector_type: str = "syndrome", lsd_order: int = 0):
-=======
                  ms_scaling_factor: Optional[float] = 1.0, schedule: Optional[str] = 'parallel',
                  omp_thread_count: Optional[int] = 1,
                  random_schedule_seed: Optional[int] = 0, serial_schedule_order: Optional[List[int]] = None,
                   bits_per_step:int = 1,
                   input_vector_type: str = "syndrome",
                   lsd_order: int = 0):
->>>>>>> 1655d52e
         self.MEMORY_ALLOCATED=False
         self.lsd = new LsdDecoderCpp(self.pcm[0])
         self.bplsd_decoding.resize(self.n) #C vector for the bf decoding
@@ -150,14 +144,6 @@
             Whether the statistics are being collected.
         """
 
-<<<<<<< HEAD
-        cdef vector[int] clss = self.lsd.cluster_size_stats
-        cdef int i
-        out = np.zeros(clss.size(),dtype=int)
-        for i in range(clss.size()):
-            out[i] = clss[i]
-        return out
-=======
         return self.lsd.get_do_stats()
 
     def set_do_stats(self, value: bool) -> None:
@@ -170,5 +156,4 @@
             Whether the statistics are being collected.
         """
 
-        self.lsd.set_do_stats(value)
->>>>>>> 1655d52e
+        self.lsd.set_do_stats(value)