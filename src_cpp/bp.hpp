#ifndef BP_H
#define BP_H

#include <vector>
#include <memory>
#include <iterator>
#include <cmath>
#include <limits>
// #include <omp.h>
#include <random>
#include <chrono>
#include <stdexcept> // required for std::runtime_error
#include <set>

#include "sparse_matrix_base.hpp"
#include "gf2sparse.hpp"
#include "rng.hpp"

<<<<<<< HEAD
namespace ldpc::bp{
=======
namespace bp {
>>>>>>> 7db2a07c

    enum BpMethod {
        PRODUCT_SUM = 0,
        MINIMUM_SUM = 1
    };

    enum BpSchedule {
        SERIAL = 0,
        PARALLEL = 1,
    };

    const std::vector<int> NULL_INT_VECTOR = {};

    class BpEntry : public udlr::sparse_matrix_base::EntryBase<BpEntry> {
    public:
        double bit_to_check_msg = 0.0;
        double check_to_bit_msg = 0.0;

<<<<<<< HEAD
class BpEntry: public ldpc::sparse_matrix_base::EntryBase<BpEntry>{ 
    public:  
        double bit_to_check_msg=0.0;
        double check_to_bit_msg=0.0;
=======
>>>>>>> 7db2a07c
        ~BpEntry() = default;
    };


<<<<<<< HEAD
typedef ldpc::gf2sparse::GF2Sparse<BpEntry> BpSparse;
=======
    typedef udlr::gf2sparse::GF2Sparse<BpEntry> BpSparse;
>>>>>>> 7db2a07c


    class BpDecoder {
    public:
        BpSparse &pcm;
        std::vector<double> channel_probabilities;
        int check_count;
        int bit_count;
        int maximum_iterations;
        BpMethod bp_method;
        BpSchedule schedule;
        double ms_scaling_factor;
        std::vector<uint8_t> decoding;
        std::vector<uint8_t> candidate_syndrome;

        std::vector<double> log_prob_ratios;
        std::vector<double> initial_log_prob_ratios;
        std::vector<double> soft_syndrome;
        std::vector<int> serial_schedule_order;
        int iterations;
        int omp_thread_count;
        bool converge;
        int random_schedule_seed;
        bool random_schedule_at_every_iteration;
<<<<<<< HEAD
        ldpc::rng::RandomListShuffle<int> rng_list_shuffle; 
=======
        rng::RandomListShuffle<int> rng_list_shuffle;
>>>>>>> 7db2a07c

        BpDecoder(
                BpSparse &parity_check_matrix,
                std::vector<double> channel_probabilities,
                int maximum_iterations = 0,
                BpMethod bp_method = PRODUCT_SUM,
                BpSchedule schedule = PARALLEL,
                double min_sum_scaling_factor = 0.625,
                int omp_threads = 1,
                std::vector<int> serial_schedule = NULL_INT_VECTOR,
                int random_schedule_seed = 0,
                bool random_schedule_at_every_iteration = true) :
                pcm(parity_check_matrix) //the parity check matrix is passed in by reference
        {

            this->check_count = pcm.m;
            this->bit_count = pcm.n;
            this->channel_probabilities = channel_probabilities;
            this->ms_scaling_factor = min_sum_scaling_factor;
            this->maximum_iterations = maximum_iterations;
            this->initial_log_prob_ratios.resize(bit_count);
            this->log_prob_ratios.resize(bit_count);
            this->candidate_syndrome.resize(check_count);
            this->decoding.resize(bit_count);
            this->converge = 0;
            this->bp_method = bp_method;
            this->iterations = 0;
            this->schedule = schedule;
            this->omp_thread_count = omp_threads;
            this->random_schedule_seed = random_schedule_seed;
            this->random_schedule_at_every_iteration = random_schedule_at_every_iteration;

            if (serial_schedule != NULL_INT_VECTOR) {
                this->serial_schedule_order = serial_schedule;
                this->random_schedule_seed = -1;
            } else {
                this->serial_schedule_order.resize(bit_count);
                for (int i = 0; i < bit_count; i++) this->serial_schedule_order[i] = i;
                this->rng_list_shuffle.seed(this->random_schedule_seed);
            }

            //Initialise OMP thread pool
            // this->omp_thread_count = omp_threads;
            // this->set_omp_thread_count(this->omp_thread_count);
        }

        ~BpDecoder() = default;

        void set_omp_thread_count(int count) {
            this->omp_thread_count = count;
            // omp_set_num_threads(this->omp_thread_count);
            // NotImplemented
        }

        void initialise_log_domain_bp() {
            // initialise BP
            for (int i = 0; i < this->bit_count; i++) {
                this->initial_log_prob_ratios[i] = std::log(
                        (1 - this->channel_probabilities[i]) / this->channel_probabilities[i]);

                for (auto &e: this->pcm.iterate_column(i)) {
                    e.bit_to_check_msg = this->initial_log_prob_ratios[i];
                }
            }
        }

        std::vector<uint8_t> decode(std::vector<uint8_t> &syndrome) {

            if (schedule == PARALLEL) return bp_decode_parallel(syndrome);
            else if (schedule == SERIAL) return bp_decode_serial(syndrome);
            else throw std::runtime_error("Invalid BP schedule");

        }

        std::vector<uint8_t> &bp_decode_parallel(std::vector<uint8_t> &syndrome) {

            this->converge = 0;

            this->initialise_log_domain_bp();

            //main interation loop
            for (int it = 1; it <= this->maximum_iterations; it++) {

                if (this->bp_method == PRODUCT_SUM) {
                    for (int i = 0; i < this->check_count; i++) {
                        this->candidate_syndrome[i] = 0;

                        double temp = 1.0;
                        for (auto &e: this->pcm.iterate_row(i)) {
                            e.check_to_bit_msg = temp;
                            temp *= std::tanh(e.bit_to_check_msg / 2);
                        }

                        temp = 1;
                        for (auto &e: this->pcm.reverse_iterate_row(i)) {
                            e.check_to_bit_msg *= temp;
                            int message_sign = syndrome[i] ? -1.0 : 1.0;
                            e.check_to_bit_msg =
                                    message_sign * std::log((1 + e.check_to_bit_msg) / (1 - e.check_to_bit_msg));
                            temp *= std::tanh(e.bit_to_check_msg / 2);
                        }
                    }
                } else if (this->bp_method == MINIMUM_SUM) {
                    //check to bit updates
                    for (int i = 0; i < check_count; i++) {

                        this->candidate_syndrome[i] = 0;
                        int total_sgn;
                        int sgn;
                        total_sgn = syndrome[i];
                        double temp = std::numeric_limits<double>::max();

                        for (auto &e: this->pcm.iterate_row(i)) {
                            if (e.bit_to_check_msg <= 0) total_sgn += 1;
                            e.check_to_bit_msg = temp;
                            double abs_bit_to_check_msg = std::abs(e.bit_to_check_msg);
                            if (abs_bit_to_check_msg < temp) {
                                temp = abs_bit_to_check_msg;
                            }
                        }

                        temp = std::numeric_limits<double>::max();
                        for (auto &e: this->pcm.reverse_iterate_row(i)) {
                            sgn = total_sgn;
                            if (e.bit_to_check_msg <= 0) sgn += 1;
                            if (temp < e.check_to_bit_msg) {
                                e.check_to_bit_msg = temp;
                            }

                            int message_sign = (sgn % 2 == 0) ? 1.0 : -1.0;
                            e.check_to_bit_msg *= message_sign * ms_scaling_factor;

                            double abs_bit_to_check_msg = std::abs(e.bit_to_check_msg);
                            if (abs_bit_to_check_msg < temp) {
                                temp = abs_bit_to_check_msg;
                            }

                        }

                    }
                }


                //compute log probability ratios
                for (int i = 0; i < this->bit_count; i++) {
                    double temp = initial_log_prob_ratios[i];
                    for (auto &e: this->pcm.iterate_column(i)) {
                        e.bit_to_check_msg = temp;
                        temp += e.check_to_bit_msg;
                        // if(isnan(temp)) temp = e.bit_to_check_msg;


                    }

                    //make hard decision on basis of log probability ratio for bit i
                    this->log_prob_ratios[i] = temp;
                    // if(isnan(log_prob_ratios[i])) log_prob_ratios[i] = initial_log_prob_ratios[i];
                    if (temp <= 0) {
                        this->decoding[i] = 1;
                        for (auto &e: this->pcm.iterate_column(i)) {
                            this->candidate_syndrome[e.row_index] ^= 1;
                        }
                    } else this->decoding[i] = 0;
                }

                if (std::equal(candidate_syndrome.begin(), candidate_syndrome.end(), syndrome.begin())) {
                    this->converge = true;
                }

                this->iterations = it;

                if (this->converge) return this->decoding;


                //compute bit to check update
#pragma omp for
                for (int i = 0; i < bit_count; i++) {
                    double temp = 0;
                    for (auto &e: this->pcm.reverse_iterate_column(i)) {
                        e.bit_to_check_msg += temp;
                        temp += e.check_to_bit_msg;
                    }
                }

            }


            return this->decoding;

        }

        std::vector<uint8_t> &bp_decode_single_scan(std::vector<uint8_t> &syndrome) {

            converge = 0;
            int CONVERGED = false;

            std::vector<double> log_prob_ratios_old;
            log_prob_ratios_old.resize(bit_count);

            for (int i = 0; i < bit_count; i++) {
                this->initial_log_prob_ratios[i] = std::log(
                        (1 - this->channel_probabilities[i]) / this->channel_probabilities[i]);
                this->log_prob_ratios[i] = this->initial_log_prob_ratios[i];

            }

            // initialise_log_domain_bp();

            //main interation loop
            for (int it = 1; it <= maximum_iterations; it++) {

                if (CONVERGED) continue;

                // std::fill(candidate_syndrome.begin(), candidate_syndrome.end(), 0);

                log_prob_ratios_old = this->log_prob_ratios;

                if (it != 1) {
                    this->log_prob_ratios = this->initial_log_prob_ratios;
                }

                //check to bit updates
                for (int i = 0; i < check_count; i++) {

                    this->candidate_syndrome[i] = 0;

                    int total_sgn, sgn;
                    total_sgn = syndrome[i];
                    double temp = std::numeric_limits<double>::max();

                    double bit_to_check_msg;

                    for (auto &e: pcm.iterate_row(i)) {
                        if (it == 1) e.check_to_bit_msg = 0;
                        bit_to_check_msg = log_prob_ratios_old[e.col_index] - e.check_to_bit_msg;
                        if (bit_to_check_msg <= 0) total_sgn += 1;
                        e.bit_to_check_msg = temp;
                        double abs_bit_to_check_msg = std::abs(bit_to_check_msg);
                        if (abs_bit_to_check_msg < temp) {
                            temp = abs_bit_to_check_msg;
                        }
                    }

                    temp = std::numeric_limits<double>::max();
                    for (auto &e: pcm.reverse_iterate_row(i)) {
                        sgn = total_sgn;
                        if (it == 1) e.check_to_bit_msg = 0;
                        bit_to_check_msg = log_prob_ratios_old[e.col_index] - e.check_to_bit_msg;
                        if (bit_to_check_msg <= 0) sgn += 1;
                        if (temp < e.bit_to_check_msg) {
                            e.bit_to_check_msg = temp;
                        }

                        int message_sign = (sgn % 2 == 0) ? 1.0 : -1.0;
                        e.check_to_bit_msg = message_sign * ms_scaling_factor * e.bit_to_check_msg;
                        this->log_prob_ratios[e.col_index] += e.check_to_bit_msg;


                        double abs_bit_to_check_msg = std::abs(bit_to_check_msg);
                        if (abs_bit_to_check_msg < temp) {
                            temp = abs_bit_to_check_msg;
                        }

                    }


                }



                //compute hard decisions and calculate syndrome
                for (int i = 0; i < bit_count; i++) {
                    if (this->log_prob_ratios[i] <= 0) {
                        this->decoding[i] = 1;
                        for (auto &e: pcm.iterate_column(i)) {
                            this->candidate_syndrome[e.row_index] ^= 1;
                        }
                    } else this->decoding[i] = 0;
                }

                int loop_break = false;
                CONVERGED = false;

                if (std::equal(candidate_syndrome.begin(), candidate_syndrome.end(), syndrome.begin())) {
                    CONVERGED = true;
                }

                iterations = it;

                if (CONVERGED) {
                    converge = CONVERGED;
                    return decoding;
                }

            }


            converge = CONVERGED;
            return decoding;

        }

        std::vector<uint8_t> &bp_decode_serial(std::vector<uint8_t> &syndrome) {

            int check_index;
            this->converge = false;

            // initialise BP
            this->initialise_log_domain_bp();


            for (int it = 1; it <= maximum_iterations; it++) {

                if (this->random_schedule_seed > -1) {
                    this->rng_list_shuffle.shuffle(this->serial_schedule_order);
                }

                for (int bit_index: this->serial_schedule_order) {
                    double temp;
                    this->log_prob_ratios[bit_index] = std::log(
                            (1 - channel_probabilities[bit_index]) / channel_probabilities[bit_index]);

                    if (this->bp_method == 0) {
                        for (auto &e: this->pcm.iterate_column(bit_index)) {
                            check_index = e.row_index;

                            e.check_to_bit_msg = 1.0;
                            for (auto &g: this->pcm.iterate_row(check_index)) {
                                if (&g != &e) {
                                    e.check_to_bit_msg *= tanh(g.bit_to_check_msg / 2);
                                }
                            }
                            e.check_to_bit_msg = pow(-1, syndrome[check_index]) *
                                                 std::log((1 + e.check_to_bit_msg) / (1 - e.check_to_bit_msg));
                            e.bit_to_check_msg = log_prob_ratios[bit_index];
                            this->log_prob_ratios[bit_index] += e.check_to_bit_msg;
                        }
                    } else if (this->bp_method == 1) {
                        for (auto &e: pcm.iterate_column(bit_index)) {
                            check_index = e.row_index;
                            int sgn = syndrome[check_index];
                            temp = std::numeric_limits<double>::max();
                            for (auto &g: this->pcm.iterate_row(check_index)) {
                                if (&g != &e) {
                                    double abs_bit_to_check_msg = std::abs(g.bit_to_check_msg);
                                    if (abs_bit_to_check_msg < temp) temp = abs_bit_to_check_msg;
                                    if (g.bit_to_check_msg <= 0) sgn += 1;
                                }
                            }

                            double message_sign = (sgn % 2 == 0) ? 1.0 : -1.0;
                            e.check_to_bit_msg = ms_scaling_factor * message_sign * temp;
                            e.bit_to_check_msg = log_prob_ratios[bit_index];
                            this->log_prob_ratios[bit_index] += e.check_to_bit_msg;
                        }

                    }

                    if (this->log_prob_ratios[bit_index] <= 0) this->decoding[bit_index] = 1;
                    else this->decoding[bit_index] = 0;

                    temp = 0;
                    for (auto &e: this->pcm.reverse_iterate_column(bit_index)) {
                        e.bit_to_check_msg += temp;
                        temp += e.check_to_bit_msg;
                    }

                }


                // compute the syndrome for the current candidate decoding solution                
                this->candidate_syndrome = pcm.mulvec(decoding, candidate_syndrome);

                this->iterations = it;
                if (std::equal(candidate_syndrome.begin(), candidate_syndrome.end(), syndrome.begin())) {
                    this->converge = true;
                    return this->decoding;
                }


            }

            // this->converge = false;
            return this->decoding;

        }

<<<<<<< HEAD
//         std::vector<uint8_t>& soft_info_decode_serial(std::vector<double>& soft_info_syndrome, double cutoff, double sigma){

//             //calculate the syndrome log-likelihoods
//             this->soft_syndrome = soft_info_syndrome;
//             for(int i = 0; i<this->check_count; i++){
//                 this->soft_syndrome[i] = 2*this->soft_syndrome[i]/(sigma*sigma);
//             }


//             //calculate the hard syndrome from the log-likelihoods
//             std::vector<uint8_t> syndrome;
//             for(double value: this->soft_syndrome){
//                 if(value<=0){
//                     syndrome.push_back(1);
//                 }
//                 else{
//                     syndrome.push_back(0);
//                 }
//             }

//             int check_index;
//             converge=0;

//             int CONVERGED = 0;
//             bool loop_break = false;

//             // initialise BP

//             this->initialise_log_domain_bp();


//             set<int> check_indices_updated;

//             for(int it=1;it<=maximum_iterations;it++){

//                 if(CONVERGED) continue;

//                 if(random_serial_schedule>1 && omp_thread_count == 1){
//                     shuffle(serial_schedule_order.begin(), serial_schedule_order.end(), std::default_random_engine(random_schedule_seed));
//                 }

//                 check_indices_updated.clear();
//                 #pragma omp for
//                 for(int bit_index: serial_schedule_order){
//                     double temp;
//                     log_prob_ratios[bit_index]=std::log((1-channel_probabilities[bit_index])/channel_probabilities[bit_index]);
//                     // cout<<log_prob_ratios[bit_index]<<endl;
                
//                     if(bp_method==0){
//                         for(auto& e: pcm.iterate_column(bit_index)){
//                             check_index = e.row_index;
                            
//                             e.check_to_bit_msg=1.0;
//                             for(auto& g: pcm.iterate_row(check_index)){
//                                 if(&g != &e){
//                                     e.check_to_bit_msg*=tanh(g.bit_to_check_msg/2);
//                                 }
//                             }
//                             e.check_to_bit_msg = pow(-1,syndrome[check_index])*std::log((1+e.check_to_bit_msg)/(1-e.check_to_bit_msg));
//                             e.bit_to_check_msg=log_prob_ratios[bit_index];
//                             log_prob_ratios[bit_index]+=e.check_to_bit_msg;
//                         }
//                     }
//                     else if(bp_method==1){
//                         for(auto& e: pcm.iterate_column(bit_index)){
//                             check_index = e.row_index;
//                             // int sgn=syndrome[check_index];
//                             int sgn = 0;
//                             temp = std::numeric_limits<double>::max();

//                             for(auto& g: pcm.iterate_row(check_index)){
//                                 if(&g != &e){
//                                     if(std::abs(g.bit_to_check_msg)<temp){
//                                         temp = std::abs(g.bit_to_check_msg);
//                                     }
//                                     if(g.bit_to_check_msg<=0) sgn^=1;
//                                 }
//                             }


//                             double min_bit_to_check_msg = temp;
//                             double propagated_msg = min_bit_to_check_msg;

//                             //VIRTUAL CHECK NODE UPDATE

//                             //first we calculate the magnitude of the soft syndrome
//                             double soft_syndrome_magnitude = std::abs(this->soft_syndrome[check_index]);
                            
//                             //then we check if the magnitude is less than the cutoff.
  
                                
//                             if(soft_syndrome_magnitude<cutoff){

//                                 if(soft_syndrome_magnitude<std::abs(min_bit_to_check_msg)){
//                                     propagated_msg = soft_syndrome_magnitude;

//                                     int check_node_sgn = sgn;
//                                     if(e.bit_to_check_msg<=0) check_node_sgn^=1;

//                                     if(check_node_sgn==syndrome[check_index]){
//                                         if(std::abs(e.bit_to_check_msg)<min_bit_to_check_msg){
//                                             this->soft_syndrome[check_index] = pow(-1,syndrome[check_index])*std::abs(e.bit_to_check_msg);
//                                         }
//                                         else{
//                                             this->soft_syndrome[check_index] = pow(-1,syndrome[check_index])*min_bit_to_check_msg;
//                                         }
//                                     }
//                                     else{
//                                         syndrome[check_index]^=1;
//                                         this->soft_syndrome[check_index]*=-1;
//                                     }


//                                 } //end syndrome bit message if
                            
//                             } //end cutoff if

                            

//                             sgn^=syndrome[check_index];
//                             e.check_to_bit_msg = ms_scaling_factor*pow(-1,sgn)*propagated_msg;
//                             e.bit_to_check_msg=log_prob_ratios[bit_index];
//                             log_prob_ratios[bit_index]+=e.check_to_bit_msg;


//                         }


                    
//                     }

//                     if(log_prob_ratios[bit_index]<=0) decoding[bit_index] = 1;
//                     else decoding[bit_index]=0;

//                     temp=0;
//                     for(auto& e: pcm.reverse_iterate_column(bit_index)){
//                         e.bit_to_check_msg+=temp;
//                         temp += e.check_to_bit_msg;
//                     }

//                     // cout<<"Iteration: "<<it<<"; Bit index: "<<unsigned(bit_index)<<endl;
//                     // cout<<"Decoding: ";
//                     // ldpc::sparse_matrix_util::print_vector(decoding);
//                     // cout<<"Log Prob Ratios: ";
//                     // ldpc::sparse_matrix_util::print_vector(log_prob_ratios);
//                     // cout<<"Syndrome: ";
//                     // ldpc::sparse_matrix_util::print_vector(syndrome);
//                     // cout<<"Soft Syndrome: ";
//                     // ldpc::sparse_matrix_util::print_vector(this->soft_syndrome);
//                     // cout<<endl;

//                 }

//                 // cout<<"Soft Syndrome: ";
//                 // ldpc::sparse_matrix_util::print_vector(this->soft_syndrome);

            
            

//                 // compute the syndrome for the current candidate decoding solution
//                 loop_break = false;
//                 CONVERGED = 1;

                
//                 candidate_syndrome = pcm.mulvec(decoding,candidate_syndrome);

//                 for(int i=0;i<check_count;i++){
//                     if(loop_break) continue;
//                     if(candidate_syndrome[i]!=syndrome[i]){
//                         CONVERGED=0;
//                         loop_break=true;
//                     }

//                 }

//                 iterations = it;

            

//             }

//             converge=CONVERGED;
//             return decoding;

//         }
=======
        std::vector<uint8_t> &
        soft_info_decode_serial(std::vector<double> &soft_info_syndrome, double cutoff, double sigma) {
            // compute the syndrome log-likelihoods and initialize hard syndrome
            std::vector<uint8_t> syndrome;
            this->soft_syndrome = soft_info_syndrome;
            for (int i = 0; i < this->check_count; i++) {
                this->soft_syndrome[i] = 2 * this->soft_syndrome[i] / (sigma * sigma);
                if (this->soft_syndrome[i] <= 0) {
                    syndrome.push_back(1);
                } else {
                    syndrome.push_back(0);
                }
            }
>>>>>>> 7db2a07c

            int check_index;
            this->converge = false;
            bool CONVERGED = false;
            bool loop_break = false;
            // initialise BP
            this->initialise_log_domain_bp();
            std::set<int> check_indices_updated;

            for (int it = 1; it <= maximum_iterations; it++) {
                if (CONVERGED) {
                    continue;
                }
                if (this->random_schedule_at_every_iteration && omp_thread_count == 1) {
                    // reorder schedule elements randomly
                    shuffle(serial_schedule_order.begin(), serial_schedule_order.end(),
                            std::default_random_engine(random_schedule_seed));
                }

                check_indices_updated.clear();
#pragma omp for
                for (auto bit_index: serial_schedule_order) {
                    double temp;
                    log_prob_ratios[bit_index] = std::log(
                            (1 - channel_probabilities[bit_index]) / channel_probabilities[bit_index]);
                    for (auto &check_nbr: pcm.iterate_column(bit_index)) {
                        // first, we compute the min absolute value of neighbours excluding the current recipient
                        check_index = check_nbr.row_index;
                        int sgn = 0;
                        temp = std::numeric_limits<double>::max();
                        for (auto &g: pcm.iterate_row(check_index)) {
                            if (&g != &check_nbr) {
                                if (std::abs(g.bit_to_check_msg) < temp) {
                                    temp = std::abs(g.bit_to_check_msg);
                                }
                                if (g.bit_to_check_msg <= 0) {
                                    sgn ^= 1;
                                }
                            }
                        }
                        double min_bit_to_check_msg = temp;
                        double propagated_msg = min_bit_to_check_msg;
                        double soft_syndrome_magnitude = std::abs(this->soft_syndrome[check_index]);

                        // if the soft syndrome magnitude is below cutoff, we apply the virtual update rules
                        if (soft_syndrome_magnitude < cutoff) {
                            if (soft_syndrome_magnitude < std::abs(min_bit_to_check_msg)) {
                                propagated_msg = soft_syndrome_magnitude;
                                int check_node_sgn = sgn;
                                if (check_nbr.bit_to_check_msg <= 0) {
                                    check_node_sgn ^= 1;
                                }
                                // now we check whether we have to update the soft syndrome magnitude and sign
                                if (check_node_sgn == syndrome[check_index]) {
                                    if (std::abs(check_nbr.bit_to_check_msg) < min_bit_to_check_msg) {
                                        this->soft_syndrome[check_index] =
                                                pow(-1, syndrome[check_index]) *
                                                std::abs(check_nbr.bit_to_check_msg);
                                    } else {
                                        this->soft_syndrome[check_index] =
                                                pow(-1, syndrome[check_index]) * min_bit_to_check_msg;
                                    }
                                } else {
                                    syndrome[check_index] ^= 1;
                                    this->soft_syndrome[check_index] *= -1;
                                }
                            }
                        }
                        sgn ^= syndrome[check_index];
                        check_nbr.check_to_bit_msg = ms_scaling_factor * pow(-1, sgn) * propagated_msg;
                        check_nbr.bit_to_check_msg = log_prob_ratios[bit_index];
                        log_prob_ratios[bit_index] += check_nbr.check_to_bit_msg;
                    }
                    // hard decision on bit
                    if (log_prob_ratios[bit_index] <= 0) {
                        decoding[bit_index] = 1;
                    } else {
                        decoding[bit_index] = 0;
                    }
                    temp = 0;
                    for (auto &e: pcm.reverse_iterate_column(bit_index)) {
                        e.bit_to_check_msg += temp;
                        temp += e.check_to_bit_msg;
                    }
                }
                // compute the syndrome for the current candidate decoding solution
                loop_break = false;
                CONVERGED = true;
                for (auto i = 0; i < soft_info_syndrome.size(); i++) {
                    if (soft_info_syndrome[i] <= 0) {
                        candidate_syndrome[i] = 1;
                    } else {
                        candidate_syndrome[i] = 0;
                    }
                }
                candidate_syndrome = pcm.mulvec(decoding, candidate_syndrome);
                for (auto i = 0; i < check_count && !loop_break; i++) {
                    if (candidate_syndrome[i] != syndrome[i]) {
                        CONVERGED = false;
                        loop_break = true;
                    }
                }
                iterations = it;
            }
            converge = CONVERGED;
            return decoding;
        }
    };
} // end namespace bp

#endif<|MERGE_RESOLUTION|>--- conflicted
+++ resolved
@@ -16,11 +16,7 @@
 #include "gf2sparse.hpp"
 #include "rng.hpp"
 
-<<<<<<< HEAD
 namespace ldpc::bp{
-=======
-namespace bp {
->>>>>>> 7db2a07c
 
     enum BpMethod {
         PRODUCT_SUM = 0,
@@ -34,27 +30,15 @@
 
     const std::vector<int> NULL_INT_VECTOR = {};
 
-    class BpEntry : public udlr::sparse_matrix_base::EntryBase<BpEntry> {
-    public:
-        double bit_to_check_msg = 0.0;
-        double check_to_bit_msg = 0.0;
-
-<<<<<<< HEAD
 class BpEntry: public ldpc::sparse_matrix_base::EntryBase<BpEntry>{ 
     public:  
         double bit_to_check_msg=0.0;
         double check_to_bit_msg=0.0;
-=======
->>>>>>> 7db2a07c
         ~BpEntry() = default;
     };
 
 
-<<<<<<< HEAD
 typedef ldpc::gf2sparse::GF2Sparse<BpEntry> BpSparse;
-=======
-    typedef udlr::gf2sparse::GF2Sparse<BpEntry> BpSparse;
->>>>>>> 7db2a07c
 
 
     class BpDecoder {
@@ -79,11 +63,7 @@
         bool converge;
         int random_schedule_seed;
         bool random_schedule_at_every_iteration;
-<<<<<<< HEAD
         ldpc::rng::RandomListShuffle<int> rng_list_shuffle; 
-=======
-        rng::RandomListShuffle<int> rng_list_shuffle;
->>>>>>> 7db2a07c
 
         BpDecoder(
                 BpSparse &parity_check_matrix,
@@ -471,193 +451,6 @@
 
         }
 
-<<<<<<< HEAD
-//         std::vector<uint8_t>& soft_info_decode_serial(std::vector<double>& soft_info_syndrome, double cutoff, double sigma){
-
-//             //calculate the syndrome log-likelihoods
-//             this->soft_syndrome = soft_info_syndrome;
-//             for(int i = 0; i<this->check_count; i++){
-//                 this->soft_syndrome[i] = 2*this->soft_syndrome[i]/(sigma*sigma);
-//             }
-
-
-//             //calculate the hard syndrome from the log-likelihoods
-//             std::vector<uint8_t> syndrome;
-//             for(double value: this->soft_syndrome){
-//                 if(value<=0){
-//                     syndrome.push_back(1);
-//                 }
-//                 else{
-//                     syndrome.push_back(0);
-//                 }
-//             }
-
-//             int check_index;
-//             converge=0;
-
-//             int CONVERGED = 0;
-//             bool loop_break = false;
-
-//             // initialise BP
-
-//             this->initialise_log_domain_bp();
-
-
-//             set<int> check_indices_updated;
-
-//             for(int it=1;it<=maximum_iterations;it++){
-
-//                 if(CONVERGED) continue;
-
-//                 if(random_serial_schedule>1 && omp_thread_count == 1){
-//                     shuffle(serial_schedule_order.begin(), serial_schedule_order.end(), std::default_random_engine(random_schedule_seed));
-//                 }
-
-//                 check_indices_updated.clear();
-//                 #pragma omp for
-//                 for(int bit_index: serial_schedule_order){
-//                     double temp;
-//                     log_prob_ratios[bit_index]=std::log((1-channel_probabilities[bit_index])/channel_probabilities[bit_index]);
-//                     // cout<<log_prob_ratios[bit_index]<<endl;
-                
-//                     if(bp_method==0){
-//                         for(auto& e: pcm.iterate_column(bit_index)){
-//                             check_index = e.row_index;
-                            
-//                             e.check_to_bit_msg=1.0;
-//                             for(auto& g: pcm.iterate_row(check_index)){
-//                                 if(&g != &e){
-//                                     e.check_to_bit_msg*=tanh(g.bit_to_check_msg/2);
-//                                 }
-//                             }
-//                             e.check_to_bit_msg = pow(-1,syndrome[check_index])*std::log((1+e.check_to_bit_msg)/(1-e.check_to_bit_msg));
-//                             e.bit_to_check_msg=log_prob_ratios[bit_index];
-//                             log_prob_ratios[bit_index]+=e.check_to_bit_msg;
-//                         }
-//                     }
-//                     else if(bp_method==1){
-//                         for(auto& e: pcm.iterate_column(bit_index)){
-//                             check_index = e.row_index;
-//                             // int sgn=syndrome[check_index];
-//                             int sgn = 0;
-//                             temp = std::numeric_limits<double>::max();
-
-//                             for(auto& g: pcm.iterate_row(check_index)){
-//                                 if(&g != &e){
-//                                     if(std::abs(g.bit_to_check_msg)<temp){
-//                                         temp = std::abs(g.bit_to_check_msg);
-//                                     }
-//                                     if(g.bit_to_check_msg<=0) sgn^=1;
-//                                 }
-//                             }
-
-
-//                             double min_bit_to_check_msg = temp;
-//                             double propagated_msg = min_bit_to_check_msg;
-
-//                             //VIRTUAL CHECK NODE UPDATE
-
-//                             //first we calculate the magnitude of the soft syndrome
-//                             double soft_syndrome_magnitude = std::abs(this->soft_syndrome[check_index]);
-                            
-//                             //then we check if the magnitude is less than the cutoff.
-  
-                                
-//                             if(soft_syndrome_magnitude<cutoff){
-
-//                                 if(soft_syndrome_magnitude<std::abs(min_bit_to_check_msg)){
-//                                     propagated_msg = soft_syndrome_magnitude;
-
-//                                     int check_node_sgn = sgn;
-//                                     if(e.bit_to_check_msg<=0) check_node_sgn^=1;
-
-//                                     if(check_node_sgn==syndrome[check_index]){
-//                                         if(std::abs(e.bit_to_check_msg)<min_bit_to_check_msg){
-//                                             this->soft_syndrome[check_index] = pow(-1,syndrome[check_index])*std::abs(e.bit_to_check_msg);
-//                                         }
-//                                         else{
-//                                             this->soft_syndrome[check_index] = pow(-1,syndrome[check_index])*min_bit_to_check_msg;
-//                                         }
-//                                     }
-//                                     else{
-//                                         syndrome[check_index]^=1;
-//                                         this->soft_syndrome[check_index]*=-1;
-//                                     }
-
-
-//                                 } //end syndrome bit message if
-                            
-//                             } //end cutoff if
-
-                            
-
-//                             sgn^=syndrome[check_index];
-//                             e.check_to_bit_msg = ms_scaling_factor*pow(-1,sgn)*propagated_msg;
-//                             e.bit_to_check_msg=log_prob_ratios[bit_index];
-//                             log_prob_ratios[bit_index]+=e.check_to_bit_msg;
-
-
-//                         }
-
-
-                    
-//                     }
-
-//                     if(log_prob_ratios[bit_index]<=0) decoding[bit_index] = 1;
-//                     else decoding[bit_index]=0;
-
-//                     temp=0;
-//                     for(auto& e: pcm.reverse_iterate_column(bit_index)){
-//                         e.bit_to_check_msg+=temp;
-//                         temp += e.check_to_bit_msg;
-//                     }
-
-//                     // cout<<"Iteration: "<<it<<"; Bit index: "<<unsigned(bit_index)<<endl;
-//                     // cout<<"Decoding: ";
-//                     // ldpc::sparse_matrix_util::print_vector(decoding);
-//                     // cout<<"Log Prob Ratios: ";
-//                     // ldpc::sparse_matrix_util::print_vector(log_prob_ratios);
-//                     // cout<<"Syndrome: ";
-//                     // ldpc::sparse_matrix_util::print_vector(syndrome);
-//                     // cout<<"Soft Syndrome: ";
-//                     // ldpc::sparse_matrix_util::print_vector(this->soft_syndrome);
-//                     // cout<<endl;
-
-//                 }
-
-//                 // cout<<"Soft Syndrome: ";
-//                 // ldpc::sparse_matrix_util::print_vector(this->soft_syndrome);
-
-            
-            
-
-//                 // compute the syndrome for the current candidate decoding solution
-//                 loop_break = false;
-//                 CONVERGED = 1;
-
-                
-//                 candidate_syndrome = pcm.mulvec(decoding,candidate_syndrome);
-
-//                 for(int i=0;i<check_count;i++){
-//                     if(loop_break) continue;
-//                     if(candidate_syndrome[i]!=syndrome[i]){
-//                         CONVERGED=0;
-//                         loop_break=true;
-//                     }
-
-//                 }
-
-//                 iterations = it;
-
-            
-
-//             }
-
-//             converge=CONVERGED;
-//             return decoding;
-
-//         }
-=======
         std::vector<uint8_t> &
         soft_info_decode_serial(std::vector<double> &soft_info_syndrome, double cutoff, double sigma) {
             // compute the syndrome log-likelihoods and initialize hard syndrome
@@ -671,7 +464,6 @@
                     syndrome.push_back(0);
                 }
             }
->>>>>>> 7db2a07c
 
             int check_index;
             this->converge = false;
