#ifndef UF2_H
#define UF2_H

#include <iostream>
#include <memory>
#include <random>
#include <vector>
#include <memory>
#include <iterator>
#include <limits>
#include <set>
#include <map>
#include "sparse_matrix_util.hpp"
#include <robin_map.h>
#include <robin_set.h>
#include <numeric>

#include "bp.hpp"
#include "gf2dense.hpp"
#include "osd_dense.hpp"

namespace ldpc::lsd {
    const std::vector<double> NULL_DOUBLE_VECTOR = {};

    std::vector<int> sort_indices(std::vector<double> &B) {
        std::vector<int> indices(B.size());
        std::iota(indices.begin(), indices.end(), 0);
        std::sort(indices.begin(), indices.end(), [&](int i, int j) { return B[i] < B[j]; });
        return indices;
    }

    // TODO this should probably become a class
    struct LsdCluster {
        ldpc::bp::BpSparse &pcm;
        int cluster_id;
        bool active; // if merge one becomes deactivated
        bool valid; //
        tsl::robin_set<int> bit_nodes;
        tsl::robin_set<int> check_nodes;
        tsl::robin_set<int> boundary_check_nodes;
        tsl::robin_set<int> candidate_bit_nodes;
        tsl::robin_set<int> enclosed_syndromes;
        std::shared_ptr<std::vector<LsdCluster*>> global_check_membership; // store which cluster a check belongs to
        std::shared_ptr<std::vector<LsdCluster*>> global_bit_membership; // store which cluster a check belongs to
//        LsdCluster **global_bit_membership; // store which cluster a bit belongs to
        tsl::robin_set<LsdCluster *> merge_list;
        gf2dense::CscMatrix cluster_pcm;
        std::vector<uint8_t> cluster_pcm_syndrome;
        std::vector<int> cluster_check_idx_to_pcm_check_idx;
        tsl::robin_map<int, int> pcm_check_idx_to_cluster_check_idx;
        std::vector<int> cluster_bit_idx_to_pcm_bit_idx;
        gf2dense::PluDecomposition pluDecomposition;
        int nr_merges;
        std::unordered_map<int, std::unordered_map<int, std::vector<int>>> *global_timestep_bit_history = nullptr;
        int curr_timestep = 0;
        int absorbed_into_cluster = -1;
        int got_inactive_in_timestep = -1;
        bool is_randomize_same_weight_indices = false;

        LsdCluster() = default;

        LsdCluster(ldpc::bp::BpSparse &parity_check_matrix,
                   int syndrome_index,
                   std::shared_ptr<std::vector<LsdCluster*>> ccm , // global check cluster membership
                   std::shared_ptr<std::vector<LsdCluster*>> bcm, // global bit cluster membership
                   bool on_the_fly = false) :
                pcm(parity_check_matrix) {
            this->active = true;
            this->valid = false;
            this->cluster_id = syndrome_index;
            this->boundary_check_nodes.insert(syndrome_index);
            this->enclosed_syndromes.insert(syndrome_index);
            this->global_check_membership = ccm;
            this->global_bit_membership = bcm;
            this->check_nodes.insert(syndrome_index);
            this->global_check_membership->at(syndrome_index) = this;
            this->cluster_pcm_syndrome.clear();
            this->pcm_check_idx_to_cluster_check_idx.insert(
                    std::pair<int, int>{syndrome_index, 0});
            this->cluster_check_idx_to_pcm_check_idx.push_back(syndrome_index);
            this->nr_merges = 0;
            this->pluDecomposition = ldpc::gf2dense::PluDecomposition(this->check_nodes.size(),
                                                                      this->bit_nodes.size(),
                                                                      this->cluster_pcm);
        }

        ~LsdCluster() {
            this->bit_nodes.clear();
            this->check_nodes.clear();
            this->boundary_check_nodes.clear();
            this->candidate_bit_nodes.clear();
            this->enclosed_syndromes.clear();
            this->merge_list.clear();
            this->cluster_pcm.clear();
            // this->pluDecomposition = nullptr;
            this->cluster_check_idx_to_pcm_check_idx.clear();
            this->pcm_check_idx_to_cluster_check_idx.clear();
            this->cluster_bit_idx_to_pcm_bit_idx.clear();
        }

        /**
         * Grows the cluster by adding bit  nodes that are adjacent to boundary check nodes.
         * If bit_weights is provided, the bits are sorted by weight and only a single bit is added per growth step.
         * Otherwise, all bits adjacent to boundary check nodes are added.
         * @param bit_weights
         * @param bits_per_step
         * @return
         */
        void grow_cluster(const std::vector<double> &bit_weights = NULL_DOUBLE_VECTOR,
                          const int bits_per_step = std::numeric_limits<int>::max(),
                          const bool is_on_the_fly = false) {
            if (!this->active) {
                return;
            }
            // compute a list of bit nodes to grow the cluster to
            // this->eliminated_col_index = this->bit_nodes.size();
            this->compute_growth_candidate_bit_nodes();
            this->merge_list.clear();
            if (bit_weights == NULL_DOUBLE_VECTOR) {
                for (auto bit_index: this->candidate_bit_nodes) {
                    this->add_bit_node_to_cluster(bit_index);
                }
            } else {
                std::vector<double> cluster_bit_weights;
                cluster_bit_weights.reserve(this->candidate_bit_nodes.size());
                for (auto bit: this->candidate_bit_nodes) {
                    cluster_bit_weights.push_back(bit_weights[bit]);
                }
                auto sorted_indices = sort_indices(cluster_bit_weights);
                auto candidate_bit_nodes_vector = std::vector<int>(this->candidate_bit_nodes.begin(),
                                                                   this->candidate_bit_nodes.end());
                if (this->is_randomize_same_weight_indices) {
                    sorted_indices = randomize_same_weight_indices(sorted_indices, cluster_bit_weights);
                }
                int count = 0;
                for (auto i: sorted_indices) {
                    if (count == bits_per_step) {
                        break;
                    }
                    int bit_index = candidate_bit_nodes_vector[i];
                    this->add_bit_node_to_cluster(bit_index);
                    count++;
                }
            }
            this->merge_with_intersecting_clusters(is_on_the_fly);
        }

        static std::vector<int> randomize_same_weight_indices(const std::vector<int> &sorted_indices,
                                                              const std::vector<double> &cluster_bit_weights) {
            if (cluster_bit_weights.empty() || sorted_indices.empty()) {
                return {};
            }
            auto reshuffeled_indices = std::vector<int>(sorted_indices.size());
            auto same_weight_indices = std::vector<int>();
            auto other_indices = std::vector<int>();
            auto least_wt = cluster_bit_weights[sorted_indices[0]];

            for (auto sorted_index: sorted_indices) {
                if (cluster_bit_weights[sorted_index] == least_wt) {
                    same_weight_indices.push_back(sorted_index);
                } else {
                    other_indices.push_back(sorted_index);
                }
            }
            // if there are bits with the same weight, randomize their indices
            if (same_weight_indices.size() > 1) {
                std::shuffle(same_weight_indices.begin(), same_weight_indices.end(),
                             std::mt19937(std::random_device()()));
                for (auto i = 0; i < same_weight_indices.size(); i++) {
                    reshuffeled_indices[i] = same_weight_indices[i];
                }
                // add all other indices to the reshuffeled list
                for (auto i = 0; i < other_indices.size(); i++) {
                    reshuffeled_indices[i + same_weight_indices.size()] = other_indices[i];
                }
            }
            return reshuffeled_indices;
        }

        /**
         * Merge this cluster with all clusters that intersect with it.
         * Keeps the larger cluster and merges the smaller cluster into it.
         * That is, the (reduced) parity check matrix of the larger cluster is kept.
         * After merging, the on-the-fly elimination is applied to the larger cluster.
         *
         * If on the fly elimination is applied true is returned if the syndrome is in the cluster.
         */
        void merge_with_intersecting_clusters(const bool is_on_the_fly = false) {
            LsdCluster *larger = this;
            // merge with overlapping clusters while keeping the larger one always and deactivating the smaller ones
            for (auto cl: merge_list) {
                larger = merge_clusters(larger, cl);
            }
            if (is_on_the_fly) {
                // finally, we apply the on-the-fly elimination to the remaining cluster
                // if on the fly returns true, syndrome is in image and the cluster is valid
                larger->valid = larger->apply_on_the_fly_elimination();
            }
        }

        /**
         * Compute a list of candidate bit nodes to add to cluster as neighbours of boundary check nodes.
         * In case there are no new candidate bit nodes for a boundary check node, the check node is removed from the
         * boundary check node list.
         */
        void compute_growth_candidate_bit_nodes() {
            std::vector<int> boundary_checks_to_erase;
            this->candidate_bit_nodes.clear();
            // we check for new candidate bit nodes as neighbours of boundary check nodes
            for (auto check_index: boundary_check_nodes) {
                bool erase = true;
                for (auto &e: this->pcm.iterate_row(check_index)) {
                    // if bit is not in this cluster, add it to the candidate list.
                    if (this->global_bit_membership->at(e.col_index) != this) {
                        candidate_bit_nodes.insert(e.col_index);
                        erase = false;
                    }
                }
                // erase from boundary check nodes if no neighbouring bits are added to candidate list.
                if (erase) {
                    boundary_checks_to_erase.push_back(check_index);
                }
            }
            for (auto check_index: boundary_checks_to_erase) {
                this->boundary_check_nodes.erase(check_index);
            }
        }

        /**
         * Adds a bit node to the cluster and updates all lists accordingly.
         * @param bit_index
         * @return true if the bit was added to the cluster, false otherwise.
         */
        bool add_bit_node_to_cluster(const int bit_index, const bool in_merge = false) {
            auto bit_membership = this->global_bit_membership->at(bit_index);
            //if the bit is already in the cluster return.
            if (bit_membership == this) {
                // bit already in current cluster
                return false;
            }
            if (bit_membership == nullptr || in_merge) {
                //if the bit has not yet been assigned to a cluster or we are in merge mode we add it directly.
                this->add_bit(bit_index);
                if (this->global_timestep_bit_history != nullptr) {
                    // add bit to timestep history with timestep the map size -1
                    (*this->global_timestep_bit_history)[this->curr_timestep][this->cluster_id].push_back(bit_index);
                }
                // add incident checks as well, i.e., whole column to cluster pcm
                this->add_column_to_cluster_pcm(bit_index);
            } else {
                // if bit is in another cluster and we are not in merge mode, we add it to the merge list for later
                this->merge_list.insert(bit_membership);
            }

            return true;
        }

        /**
         * Merge this cluster with another cluster.
         * Keeps the larger cluster and merges the smaller cluster into it.
         * That is, the (reduced) parity check matrix of the larger cluster is kept.
         * @param cl2
         */
        static LsdCluster *merge_clusters(LsdCluster *cl1, LsdCluster *cl2) {
            LsdCluster *smaller;
            LsdCluster *larger;
            if (cl1->bit_nodes.size() < cl2->bit_nodes.size()) {
                smaller = cl1;
                larger = cl2;
            } else {
                smaller = cl2;
                larger = cl1;
            }

            // we merge the smaller into the larger cluster
            for (auto bit_index: smaller->bit_nodes) {
                larger->add_bit_node_to_cluster(bit_index, true);
            }
            // check nodes are added with the bits
            for (auto check_index: smaller->boundary_check_nodes) {
                larger->boundary_check_nodes.insert(check_index);
            }
            for (auto j: smaller->enclosed_syndromes) {
                larger->enclosed_syndromes.insert(j);
            }
            smaller->active = false; // smaller, absorbed cluster is deactivated
            smaller->absorbed_into_cluster = larger->cluster_id;
            smaller->got_inactive_in_timestep = smaller->curr_timestep;
            larger->nr_merges++;
            return larger;
        }


        /**
         * Adds single check to cluster and updates all lists accordingly
         * @param check_index
         * @param insert_boundary
         */
        int add_check(const int check_index, const bool insert_boundary = false) {
            if (insert_boundary) {
                this->boundary_check_nodes.insert(check_index);
            }
            auto inserted = this->check_nodes.insert(check_index);
            if (!inserted.second) {
                this->global_check_membership->at(check_index) = this;
                return this->pcm_check_idx_to_cluster_check_idx[check_index];
            }

            this->global_check_membership->at(check_index) = this;
            this->cluster_check_idx_to_pcm_check_idx.push_back(check_index);
            int local_idx = this->cluster_check_idx_to_pcm_check_idx.size() - 1;
            this->pcm_check_idx_to_cluster_check_idx.insert(
                    std::pair<int, int>{check_index, local_idx});
            return local_idx;
        }

        /**
         * Adds single bit to cluster and updates all lists accordingly.
         * @param bit_index
         */
        void add_bit(const int bit_index) {
            auto inserted = this->bit_nodes.insert(bit_index);
            if (!inserted.second) {
                return;
            }
            this->global_bit_membership->at(bit_index) = this;
            // also add to cluster pcm
            this->cluster_bit_idx_to_pcm_bit_idx.push_back(bit_index);
        }

        /**
         * Adds a column to the cluster parity check matrix.
         * The indices of the overall pcm are transferred to the local cluster pcm indices.
         * @param bit_index
         */
        void add_column_to_cluster_pcm(const int bit_index) {
            std::vector<int> col;
            for (auto &e: this->pcm.iterate_column(bit_index)) {
                int check_index = e.row_index;
                auto check_membership = this->global_check_membership->at(check_index);
                if (check_membership == this) {
                    // if already in cluster, add to cluster_pcm column of the bit and go to next
                    // an index error on the map here indicates an error in the program logic.
                    col.push_back(this->pcm_check_idx_to_cluster_check_idx[check_index]);
                    continue;
                } else if (check_membership != nullptr) {
                    // check is in another cluster
                    this->merge_list.insert(check_membership);
                }
                // if check is in another cluster or none, we add it and update cluster_pcm
                auto local_idx = this->add_check(check_index, true);
                col.push_back(local_idx);
            }
            this->cluster_pcm.push_back(col);
        }


        /**
         * Apply on the fly elimination to the cluster.
         * Assumes only a single bit has been added.
         * The previously conducted row operations are applied to the new column, the new column is eliminated.
         * together with the syndrome.
         *
         * @return True if the syndrome is in the image of the cluster parity check matrix.
         */
        bool apply_on_the_fly_elimination() {
            // add columns to existing decomposition matrix
            // new bits are appended to cluster_pcm
            for (auto idx = pluDecomposition.col_count; idx < this->bit_nodes.size(); idx++) {
                this->pluDecomposition.add_column_to_matrix(this->cluster_pcm[idx]);
            }

            // convert cluster syndrome to dense vector fitting the cluster pcm dimensions for solving the system.
            // std::vector<uint8_t> cluster_syndrome;
            this->cluster_pcm_syndrome.resize(this->check_nodes.size(), 0);
            for (auto s: this->enclosed_syndromes) {
                this->cluster_pcm_syndrome[this->pcm_check_idx_to_cluster_check_idx.at(s)] = 1;
            }
            auto syndrome_in_image = this->pluDecomposition.rref_with_y_image_check(this->cluster_pcm_syndrome,
                                                                                    pluDecomposition.cols_eliminated);
            return syndrome_in_image;
        }

        std::string to_string();

        /**
         * Reorders the non-pivot columns of the eliminated cluster pcm according to the bit_weights.
         * @param bit_weights
         */
        void sort_non_pivot_cols(const std::vector<double> &bit_weights) {
            if (bit_weights.empty() or this->pluDecomposition.not_pivot_cols.size() < 2) {
                return;
            }
            // global index to cluster index mapping
            tsl::robin_map<int, int> global_to_cluster_colum_map;
            // local weight index to global bit index mapping
            tsl::robin_map<int, int> weight_idx_to_global_idx;
            // local weights to reorder
            std::vector<double> weights;
            for (auto not_pivot_col: this->pluDecomposition.not_pivot_cols) {
                auto global_idx = this->cluster_bit_idx_to_pcm_bit_idx[not_pivot_col];
                global_to_cluster_colum_map[global_idx] = not_pivot_col;
                weight_idx_to_global_idx[weights.size()] = global_idx;
                weights.push_back(bit_weights.at(global_idx));
            }
            auto sorted_indices = sort_indices(weights);
            std::vector<int> resorted_np_cls;
            resorted_np_cls.reserve(sorted_indices.size());
            // iterate over resorted indices
            // map local weight index to global bit index and then to cluster index
            for (auto idx: sorted_indices) {
                resorted_np_cls.push_back(global_to_cluster_colum_map[weight_idx_to_global_idx[idx]]);
            }
            this->pluDecomposition.not_pivot_cols = resorted_np_cls;
        }
    };

    struct ClusterStatistics {
    public:
        int final_bit_count = 0; // nr of bits in 'final' cluster version, i.e., before solving for solution
        int undergone_growth_steps = 0; // nr of growth steps the cluster underwent
        int nr_merges = 0; // nr of merges the cluster underwent
        std::vector<int> size_history = {}; // history of cluster sizes from 0 to final bit count
        bool active = false; // if cluster is active, i.e., not merged into another cluster
        int got_valid_in_timestep = -1; // timestep in which cluster got valid
        int got_inactive_in_timestep = -1; // timestep in which cluster got inactive, i.e., was absorbed by another
        int absorbed_by_cluster = -1; // cluster_id of the cluster the current one was merged into
        int nr_of_non_zero_check_matrix_entries = 0; // nr of non zero entries in the cluster pcm
        double cluster_pcm_sparsity = 0; // nr of non zero entries in the cluster pcm
        std::vector<uint8_t> solution; // local recovery, solution of cluster
    };

    struct Statistics {
        std::unordered_map<int, ClusterStatistics> individual_cluster_stats; // clusterid <> stats
        std::unordered_map<int, std::unordered_map<int, std::vector<int>>> global_timestep_bit_history; //timestep <> (clusterid <> added bits)
        long elapsed_time;
        osd::OsdMethod lsd_method;
        int lsd_order;
        std::vector<double> bit_llrs;
        std::vector<uint8_t> error; // the original error
        std::vector<uint8_t> syndrome; // the syndrome to decode
        std::vector<uint8_t> compare_recover; // a recovery vector to compare against

        void clear() {
            this->individual_cluster_stats.clear();
            this->global_timestep_bit_history.clear();
        }

        [[nodiscard]] std::string toString() const {
            // build json like string object from individual cluster stats and global timestep bit history
            std::string result = "{";
            result += "\"elapsed_time_mu\":" + std::to_string(this->elapsed_time) + ",";
            result += "\"lsd_method\":" + std::to_string(static_cast<int>(this->lsd_method)) + ",";
            result += "\"lsd_order\":" + std::to_string(this->lsd_order) + ",";
            // print bit_llrs
            result += "\"bit_llrs\":[";
            for (auto i = 0; i < this->bit_llrs.size(); i++) {
                result += std::to_string(this->bit_llrs.at(i));
                if (i < this->bit_llrs.size() - 1) {
                    result += ",";
                }
            }
            result += "],";
            result += "\"error\":[";
            for (auto i = 0; i < this->error.size(); i++) {
                result += std::to_string(this->error.at(i));
                if (i < this->error.size() - 1) {
                    result += ",";
                }
            }
            result += "],";
            // print syndrome
            result += "\"syndrome\":[";
            for (auto i = 0; i < this->syndrome.size(); i++) {
                result += std::to_string(this->syndrome.at(i));
                if (i < this->syndrome.size() - 1) {
                    result += ",";
                }
            }
            result += "],";
            // print compare_recover
            result += "\"compare_recover\":[";
            for (auto i = 0; i < this->compare_recover.size(); i++) {
                result += std::to_string(this->compare_recover.at(i));
                if (i < this->compare_recover.size() - 1) {
                    result += ",";
                }
            }
            result += "],";
            result += "\"individual_cluster_stats\":{";
            for (auto &kv: this->individual_cluster_stats) {
                result += "\"" + std::to_string(kv.first) + "\":{";
                result += "\"active\":" + std::to_string(kv.second.active) + ",";
                result += "\"final_bit_count\":" + std::to_string(kv.second.final_bit_count) + ",";
                result += "\"undergone_growth_steps\":" + std::to_string(kv.second.undergone_growth_steps) + ",";
                result += "\"nr_merges\":" + std::to_string(kv.second.nr_merges) + ",";
                result += "\"got_valid_in_timestep\":" + std::to_string(kv.second.got_valid_in_timestep) + ",";
                result += "\"absorbed_by_cluster\":" + std::to_string(kv.second.absorbed_by_cluster) + ",";
                result += "\"got_inactive_in_timestep\":" + std::to_string(kv.second.got_inactive_in_timestep) + ",";
                result += "\"nr_of_non_zero_check_matrix_entries\":" +
                          std::to_string(kv.second.nr_of_non_zero_check_matrix_entries) + ",";
                result += "\"cluster_pcm_sparsity\":" + std::to_string(kv.second.cluster_pcm_sparsity) + ",";
                // print solution vector
                result += "\"solution\":[";
                for (auto i = 0; i < kv.second.solution.size(); i++) {
                    result += std::to_string(kv.second.solution.at(i));
                    if (i < kv.second.solution.size() - 1) {
                        result += ",";
                    }
                }
                result += "],";
                result += "\"size_history\":[";
                for (auto &s: kv.second.size_history) {
                    result += std::to_string(s) + ",";
                }
                result.pop_back();
                result += "]},";
            }
            result.pop_back();
            result += "},";
            result += "\"global_timestep_bit_history\":{";
            for (auto &kv: this->global_timestep_bit_history) {
                result += "\"" + std::to_string(kv.first) + "\":{";
                for (auto &kv2: kv.second) {
                    result += "\"" + std::to_string(kv2.first) + "\":[";
                    for (auto &b: kv2.second) {
                        result += std::to_string(b) + ",";
                    }
                    //remove last , from result
                    result.pop_back();
                    result += "],";
                }
                result.pop_back();
                result += "},";
            }
            result.pop_back();
            result += "}";
            result += "}";
            return result;
        }



    };

    // todo move this to separate file
    class LsdDecoder {
    private:
        ldpc::bp::BpSparse &pcm;
        bool do_stats;

    public:
        std::vector<uint8_t> decoding;
        Statistics statistics{};
        int bit_count;
        osd::OsdMethod lsd_method;
        int lsd_order;

        explicit LsdDecoder(ldpc::bp::BpSparse &parity_check_matrix,
                            osd::OsdMethod lsdMethod = osd::OsdMethod::COMBINATION_SWEEP,
                            int lsd_order = 0) : pcm(parity_check_matrix),
                                                 lsd_method(lsdMethod),
                                                 lsd_order(lsd_order) {
            this->bit_count = pcm.n;
            this->decoding.resize(this->bit_count);
            this->do_stats = false;
        }

        osd::OsdMethod getLsdMethod() const {
            return lsd_method;
        }

        void setLsdMethod(osd::OsdMethod lsdMethod) {
            lsd_method = lsdMethod;
        }

        void set_do_stats(const bool on) {
            this->do_stats = on;
        }

        bool get_do_stats() const {
            return this->do_stats;
        }

        void print_cluster_stats() {
            std::cout << this->statistics.toString() << std::endl;
        }

        void update_growth_stats(const LsdCluster *cl) {
            this->statistics.individual_cluster_stats[cl->cluster_id].undergone_growth_steps++;
            this->statistics.individual_cluster_stats[cl->cluster_id].size_history.push_back(cl->bit_nodes.size());
            this->statistics.individual_cluster_stats[cl->cluster_id].active = true;
            this->statistics.individual_cluster_stats[cl->cluster_id].absorbed_by_cluster = cl->absorbed_into_cluster;
            this->statistics.individual_cluster_stats[cl->cluster_id].got_inactive_in_timestep = cl->got_inactive_in_timestep;
        }

        void update_final_stats(const LsdCluster *cl) {
            this->statistics.individual_cluster_stats[cl->cluster_id].final_bit_count = cl->bit_nodes.size();
            this->statistics.individual_cluster_stats[cl->cluster_id].nr_merges = cl->nr_merges;
            int nr_nonzero_elems = gf2dense::count_non_zero_matrix_entries(cl->cluster_pcm);
            this->statistics.individual_cluster_stats[cl->cluster_id].nr_of_non_zero_check_matrix_entries =
                    nr_nonzero_elems;
            auto size = cl->pluDecomposition.col_count * cl->pluDecomposition.row_count;
            if (size > 0) {
                this->statistics.individual_cluster_stats[cl->cluster_id].cluster_pcm_sparsity =
                        1.0 - ((static_cast<double>(nr_nonzero_elems)) / static_cast<double>(size));
            }
        }

        std::vector<uint8_t> &on_the_fly_decode(std::vector<uint8_t> &syndrome,
                                                const std::vector<double> &bit_weights = NULL_DOUBLE_VECTOR) {
            return this->lsd_decode(syndrome, bit_weights, 1, true);
        }

        std::vector<uint8_t> &
        lsd_decode(std::vector<uint8_t> &syndrome,
                   const std::vector<double> &bit_weights = NULL_DOUBLE_VECTOR,
                   const int bits_per_step = 1,
                   const bool is_on_the_fly = true) {
            auto start_time = std::chrono::high_resolution_clock::now();
            this->statistics.clear();

            fill(this->decoding.begin(), this->decoding.end(), 0);

            std::vector<LsdCluster *> clusters;
            std::vector<LsdCluster *> invalid_clusters;
            auto global_bit_membership = std::make_shared<std::vector<LsdCluster*>>(std::vector<LsdCluster*>(this->pcm.n));
            auto global_check_membership = std::make_shared<std::vector<LsdCluster*>>(std::vector<LsdCluster*>(this->pcm.m));
//            auto **global_bit_membership = new LsdCluster *[pcm.n]();
//            auto **global_check_membership = new LsdCluster *[pcm.m]();
            // timestep to added bits history for stats
            auto *global_timestep_bits_history = new std::unordered_map<int, std::unordered_map<int, std::vector<int>>>{};
            auto timestep = 0;
            for (auto i = 0; i < this->pcm.m; i++) {
                if (syndrome[i] == 1) {
                    auto *cl = new LsdCluster(this->pcm, i, global_check_membership, global_bit_membership);
                    clusters.push_back(cl);
                    invalid_clusters.push_back(cl);
                    if (this->do_stats) {
                        this->statistics.individual_cluster_stats[cl->cluster_id] = ClusterStatistics();
                        cl->global_timestep_bit_history = global_timestep_bits_history;
                    }
                }
            }

            while (!invalid_clusters.empty()) {
                std::vector<int> new_bits;
                for (auto cl: invalid_clusters) {
                    if (cl->active) {
                        cl->curr_timestep = timestep; // for stats
                        cl->grow_cluster(bit_weights, bits_per_step, is_on_the_fly);
                    }
                }
                invalid_clusters.clear();
                for (auto cl: clusters) {
                    if (this->do_stats) {
                        this->update_growth_stats(cl);
                    }
                    if (cl->active && !cl->valid) {
                        invalid_clusters.push_back(cl);
                    } else if (cl->active && cl->valid && this->do_stats) {
                        this->statistics.individual_cluster_stats[cl->cluster_id].got_valid_in_timestep = timestep;
                    }
                    if (do_stats) {
                        this->statistics.individual_cluster_stats[cl->cluster_id].active = cl->active;
                    }
                }
                std::sort(invalid_clusters.begin(), invalid_clusters.end(),
                          [](const LsdCluster *lhs, const LsdCluster *rhs) {
                              return lhs->bit_nodes.size() < rhs->bit_nodes.size();
                          });
                timestep++; // for stats
            }

            if (lsd_order == 0) {
                this->statistics.lsd_order = 0;
                this->statistics.lsd_method = osd::OSD_0;
                for (auto cl: clusters) {
                    if (do_stats) {
                        this->update_final_stats(cl);
                    }
                    if (cl->active) {
                        auto solution = cl->pluDecomposition.lu_solve(cl->cluster_pcm_syndrome);
                        this->statistics.individual_cluster_stats[cl->cluster_id].solution = solution;
                        for (auto i = 0; i < solution.size(); i++) {
                            if (solution[i] == 1) {
                                int bit_idx = cl->cluster_bit_idx_to_pcm_bit_idx[i];
                                this->decoding[bit_idx] = 1;
                            }
                        }
                    }
//                    delete cl; //delete the cluster now that we have the solution.
                }
            } else {
                this->statistics.lsd_order = lsd_order;
                this->statistics.lsd_method = this->lsd_method;
                this->apply_lsdw(clusters, lsd_order, bit_weights);
            }
            auto end_time = std::chrono::high_resolution_clock::now();

            if (do_stats) {
                this->statistics.global_timestep_bit_history = *global_timestep_bits_history;
<<<<<<< HEAD
                this->statistics.bit_llrs = bit_weights;

=======
>>>>>>> e1c5b58b
            }
            // always take time
            this->statistics.elapsed_time = std::chrono::duration_cast<std::chrono::microseconds>(
                    end_time - start_time).count();
            // cleanup
            for (auto cl: clusters){
                delete cl;
            }
            global_bit_membership->clear();
            global_check_membership->clear();
            delete global_timestep_bits_history;
            return this->decoding;
        }

        void apply_lsdw(const std::vector<LsdCluster *> &clusters,
                        int lsd_order,
                        const std::vector<double> &bit_weights, std::size_t timestep = 0) {
            //cluster growth stage
            for (auto cl: clusters) {
                if (cl->active) {
                    // first we measure the dimension of each cluster
                    auto cluster_dimension = cl->pluDecomposition.not_pivot_cols.size();
                    //if the cluster dimension is smaller than the lsd order, we grow the cluster until it reaches
                    // the lsd order. The number of bits added is limited to be at most the lsd order.
                    auto cluster_growth_count = 0;
                    auto initial_cluster_size = cl->bit_nodes.size();
                    while (cluster_dimension < lsd_order &&
                           cluster_growth_count < lsd_order &&
                           cl->bit_nodes.size() < this->pcm.n &&
                           cluster_growth_count <= initial_cluster_size) {
                        cl->curr_timestep = timestep; // for stats
                        cl->grow_cluster(bit_weights, 1, true);
                        cluster_dimension = cl->pluDecomposition.not_pivot_cols.size();
                        cluster_growth_count++;
                        if (this->do_stats) {
                            this->update_growth_stats(cl);
                        }
                        timestep++;
                    }
                }
            }
            // apply lsd-w to clusters
            for (auto cl: clusters) {
                if (do_stats) {
                    this->update_final_stats(cl);
                }
                if (cl->active) {
                    cl->sort_non_pivot_cols(bit_weights);
                    auto cl_osd_decoder = osd::DenseOsdDecoder(
                            cl->cluster_pcm,
                            cl->pluDecomposition,
                            this->lsd_method,
                            lsd_order,
                            cl->bit_nodes.size(),
                            cl->check_nodes.size(),
                            bit_weights);
                    auto res = cl_osd_decoder.osd_decode(cl->cluster_pcm_syndrome);

                    for (auto i = 0; i < res.size(); i++) {
                        if (res[i] == 1) {
                            int bit_idx = cl->cluster_bit_idx_to_pcm_bit_idx[i];
                            this->decoding[bit_idx] = 1;
                        }
                    }
                }
            }
        }
    };

    std::string LsdCluster::to_string() {
        int count;
        std::stringstream ss{};
        ss << "........." << std::endl;
        ss << "Cluster ID: " << this->cluster_id << std::endl;
        ss << "Active: " << this->active << std::endl;
        ss << "Enclosed syndromes: ";
        for (auto i: this->enclosed_syndromes) ss << i << " ";
        ss << std::endl;
        ss << "Cluster bits: ";
        for (auto i: this->bit_nodes) ss << i << " ";
        ss << std::endl;
        ss << "Cluster checks: ";
        for (auto i: this->check_nodes) ss << i << " ";
        ss << std::endl;
        ss << "Candidate bits: ";
        for (auto i: this->candidate_bit_nodes) ss << i << " ";
        ss << std::endl;
        ss << "Boundary Checks: ";
        for (auto i: this->boundary_check_nodes) ss << i << " ";
        ss << std::endl;

        ss << "Cluster bit idx to pcm bit idx: ";
        count = 0;
        for (auto bit_idx: this->cluster_bit_idx_to_pcm_bit_idx) {
            ss << "{" << count << "," << bit_idx << "}";
            count++;
        }
        ss << std::endl;

        ss << "Cluster check idx to pcm check idx: ";
        count = 0;
        for (auto check_idx: this->cluster_check_idx_to_pcm_check_idx) {
            ss << "{" << count << "," << check_idx << "}";
            count++;
        }
        ss << std::endl;

        ss << "Cluster syndrome: ";
        for (auto check_idx: this->cluster_pcm_syndrome) {
            ss << unsigned(check_idx);
        }
        ss << std::endl;
        return ss.str();
    }


}//end namespace lsd



#endif<|MERGE_RESOLUTION|>--- conflicted
+++ resolved
@@ -19,30 +19,34 @@
 #include "gf2dense.hpp"
 #include "osd_dense.hpp"
 
-namespace ldpc::lsd {
+namespace ldpc::lsd
+{
     const std::vector<double> NULL_DOUBLE_VECTOR = {};
 
-    std::vector<int> sort_indices(std::vector<double> &B) {
+    std::vector<int> sort_indices(std::vector<double> &B)
+    {
         std::vector<int> indices(B.size());
         std::iota(indices.begin(), indices.end(), 0);
-        std::sort(indices.begin(), indices.end(), [&](int i, int j) { return B[i] < B[j]; });
+        std::sort(indices.begin(), indices.end(), [&](int i, int j)
+                  { return B[i] < B[j]; });
         return indices;
     }
 
     // TODO this should probably become a class
-    struct LsdCluster {
+    struct LsdCluster
+    {
         ldpc::bp::BpSparse &pcm;
         int cluster_id;
         bool active; // if merge one becomes deactivated
-        bool valid; //
+        bool valid;  //
         tsl::robin_set<int> bit_nodes;
         tsl::robin_set<int> check_nodes;
         tsl::robin_set<int> boundary_check_nodes;
         tsl::robin_set<int> candidate_bit_nodes;
         tsl::robin_set<int> enclosed_syndromes;
-        std::shared_ptr<std::vector<LsdCluster*>> global_check_membership; // store which cluster a check belongs to
-        std::shared_ptr<std::vector<LsdCluster*>> global_bit_membership; // store which cluster a check belongs to
-//        LsdCluster **global_bit_membership; // store which cluster a bit belongs to
+        std::shared_ptr<std::vector<LsdCluster *>> global_check_membership; // store which cluster a check belongs to
+        std::shared_ptr<std::vector<LsdCluster *>> global_bit_membership;   // store which cluster a check belongs to
+                                                                            //        LsdCluster **global_bit_membership; // store which cluster a bit belongs to
         tsl::robin_set<LsdCluster *> merge_list;
         gf2dense::CscMatrix cluster_pcm;
         std::vector<uint8_t> cluster_pcm_syndrome;
@@ -61,10 +65,10 @@
 
         LsdCluster(ldpc::bp::BpSparse &parity_check_matrix,
                    int syndrome_index,
-                   std::shared_ptr<std::vector<LsdCluster*>> ccm , // global check cluster membership
-                   std::shared_ptr<std::vector<LsdCluster*>> bcm, // global bit cluster membership
-                   bool on_the_fly = false) :
-                pcm(parity_check_matrix) {
+                   std::shared_ptr<std::vector<LsdCluster *>> ccm, // global check cluster membership
+                   std::shared_ptr<std::vector<LsdCluster *>> bcm, // global bit cluster membership
+                   bool on_the_fly = false) : pcm(parity_check_matrix)
+        {
             this->active = true;
             this->valid = false;
             this->cluster_id = syndrome_index;
@@ -76,7 +80,7 @@
             this->global_check_membership->at(syndrome_index) = this;
             this->cluster_pcm_syndrome.clear();
             this->pcm_check_idx_to_cluster_check_idx.insert(
-                    std::pair<int, int>{syndrome_index, 0});
+                std::pair<int, int>{syndrome_index, 0});
             this->cluster_check_idx_to_pcm_check_idx.push_back(syndrome_index);
             this->nr_merges = 0;
             this->pluDecomposition = ldpc::gf2dense::PluDecomposition(this->check_nodes.size(),
@@ -84,7 +88,8 @@
                                                                       this->cluster_pcm);
         }
 
-        ~LsdCluster() {
+        ~LsdCluster()
+        {
             this->bit_nodes.clear();
             this->check_nodes.clear();
             this->boundary_check_nodes.clear();
@@ -108,33 +113,43 @@
          */
         void grow_cluster(const std::vector<double> &bit_weights = NULL_DOUBLE_VECTOR,
                           const int bits_per_step = std::numeric_limits<int>::max(),
-                          const bool is_on_the_fly = false) {
-            if (!this->active) {
+                          const bool is_on_the_fly = false)
+        {
+            if (!this->active)
+            {
                 return;
             }
             // compute a list of bit nodes to grow the cluster to
             // this->eliminated_col_index = this->bit_nodes.size();
             this->compute_growth_candidate_bit_nodes();
             this->merge_list.clear();
-            if (bit_weights == NULL_DOUBLE_VECTOR) {
-                for (auto bit_index: this->candidate_bit_nodes) {
+            if (bit_weights == NULL_DOUBLE_VECTOR)
+            {
+                for (auto bit_index : this->candidate_bit_nodes)
+                {
                     this->add_bit_node_to_cluster(bit_index);
                 }
-            } else {
+            }
+            else
+            {
                 std::vector<double> cluster_bit_weights;
                 cluster_bit_weights.reserve(this->candidate_bit_nodes.size());
-                for (auto bit: this->candidate_bit_nodes) {
+                for (auto bit : this->candidate_bit_nodes)
+                {
                     cluster_bit_weights.push_back(bit_weights[bit]);
                 }
                 auto sorted_indices = sort_indices(cluster_bit_weights);
                 auto candidate_bit_nodes_vector = std::vector<int>(this->candidate_bit_nodes.begin(),
                                                                    this->candidate_bit_nodes.end());
-                if (this->is_randomize_same_weight_indices) {
+                if (this->is_randomize_same_weight_indices)
+                {
                     sorted_indices = randomize_same_weight_indices(sorted_indices, cluster_bit_weights);
                 }
                 int count = 0;
-                for (auto i: sorted_indices) {
-                    if (count == bits_per_step) {
+                for (auto i : sorted_indices)
+                {
+                    if (count == bits_per_step)
+                    {
                         break;
                     }
                     int bit_index = candidate_bit_nodes_vector[i];
@@ -146,8 +161,10 @@
         }
 
         static std::vector<int> randomize_same_weight_indices(const std::vector<int> &sorted_indices,
-                                                              const std::vector<double> &cluster_bit_weights) {
-            if (cluster_bit_weights.empty() || sorted_indices.empty()) {
+                                                              const std::vector<double> &cluster_bit_weights)
+        {
+            if (cluster_bit_weights.empty() || sorted_indices.empty())
+            {
                 return {};
             }
             auto reshuffeled_indices = std::vector<int>(sorted_indices.size());
@@ -155,22 +172,29 @@
             auto other_indices = std::vector<int>();
             auto least_wt = cluster_bit_weights[sorted_indices[0]];
 
-            for (auto sorted_index: sorted_indices) {
-                if (cluster_bit_weights[sorted_index] == least_wt) {
+            for (auto sorted_index : sorted_indices)
+            {
+                if (cluster_bit_weights[sorted_index] == least_wt)
+                {
                     same_weight_indices.push_back(sorted_index);
-                } else {
+                }
+                else
+                {
                     other_indices.push_back(sorted_index);
                 }
             }
             // if there are bits with the same weight, randomize their indices
-            if (same_weight_indices.size() > 1) {
+            if (same_weight_indices.size() > 1)
+            {
                 std::shuffle(same_weight_indices.begin(), same_weight_indices.end(),
                              std::mt19937(std::random_device()()));
-                for (auto i = 0; i < same_weight_indices.size(); i++) {
+                for (auto i = 0; i < same_weight_indices.size(); i++)
+                {
                     reshuffeled_indices[i] = same_weight_indices[i];
                 }
                 // add all other indices to the reshuffeled list
-                for (auto i = 0; i < other_indices.size(); i++) {
+                for (auto i = 0; i < other_indices.size(); i++)
+                {
                     reshuffeled_indices[i + same_weight_indices.size()] = other_indices[i];
                 }
             }
@@ -185,13 +209,16 @@
          *
          * If on the fly elimination is applied true is returned if the syndrome is in the cluster.
          */
-        void merge_with_intersecting_clusters(const bool is_on_the_fly = false) {
+        void merge_with_intersecting_clusters(const bool is_on_the_fly = false)
+        {
             LsdCluster *larger = this;
             // merge with overlapping clusters while keeping the larger one always and deactivating the smaller ones
-            for (auto cl: merge_list) {
+            for (auto cl : merge_list)
+            {
                 larger = merge_clusters(larger, cl);
             }
-            if (is_on_the_fly) {
+            if (is_on_the_fly)
+            {
                 // finally, we apply the on-the-fly elimination to the remaining cluster
                 // if on the fly returns true, syndrome is in image and the cluster is valid
                 larger->valid = larger->apply_on_the_fly_elimination();
@@ -203,25 +230,31 @@
          * In case there are no new candidate bit nodes for a boundary check node, the check node is removed from the
          * boundary check node list.
          */
-        void compute_growth_candidate_bit_nodes() {
+        void compute_growth_candidate_bit_nodes()
+        {
             std::vector<int> boundary_checks_to_erase;
             this->candidate_bit_nodes.clear();
             // we check for new candidate bit nodes as neighbours of boundary check nodes
-            for (auto check_index: boundary_check_nodes) {
+            for (auto check_index : boundary_check_nodes)
+            {
                 bool erase = true;
-                for (auto &e: this->pcm.iterate_row(check_index)) {
+                for (auto &e : this->pcm.iterate_row(check_index))
+                {
                     // if bit is not in this cluster, add it to the candidate list.
-                    if (this->global_bit_membership->at(e.col_index) != this) {
+                    if (this->global_bit_membership->at(e.col_index) != this)
+                    {
                         candidate_bit_nodes.insert(e.col_index);
                         erase = false;
                     }
                 }
                 // erase from boundary check nodes if no neighbouring bits are added to candidate list.
-                if (erase) {
+                if (erase)
+                {
                     boundary_checks_to_erase.push_back(check_index);
                 }
             }
-            for (auto check_index: boundary_checks_to_erase) {
+            for (auto check_index : boundary_checks_to_erase)
+            {
                 this->boundary_check_nodes.erase(check_index);
             }
         }
@@ -231,23 +264,29 @@
          * @param bit_index
          * @return true if the bit was added to the cluster, false otherwise.
          */
-        bool add_bit_node_to_cluster(const int bit_index, const bool in_merge = false) {
+        bool add_bit_node_to_cluster(const int bit_index, const bool in_merge = false)
+        {
             auto bit_membership = this->global_bit_membership->at(bit_index);
-            //if the bit is already in the cluster return.
-            if (bit_membership == this) {
+            // if the bit is already in the cluster return.
+            if (bit_membership == this)
+            {
                 // bit already in current cluster
                 return false;
             }
-            if (bit_membership == nullptr || in_merge) {
-                //if the bit has not yet been assigned to a cluster or we are in merge mode we add it directly.
+            if (bit_membership == nullptr || in_merge)
+            {
+                // if the bit has not yet been assigned to a cluster or we are in merge mode we add it directly.
                 this->add_bit(bit_index);
-                if (this->global_timestep_bit_history != nullptr) {
+                if (this->global_timestep_bit_history != nullptr)
+                {
                     // add bit to timestep history with timestep the map size -1
                     (*this->global_timestep_bit_history)[this->curr_timestep][this->cluster_id].push_back(bit_index);
                 }
                 // add incident checks as well, i.e., whole column to cluster pcm
                 this->add_column_to_cluster_pcm(bit_index);
-            } else {
+            }
+            else
+            {
                 // if bit is in another cluster and we are not in merge mode, we add it to the merge list for later
                 this->merge_list.insert(bit_membership);
             }
@@ -261,26 +300,33 @@
          * That is, the (reduced) parity check matrix of the larger cluster is kept.
          * @param cl2
          */
-        static LsdCluster *merge_clusters(LsdCluster *cl1, LsdCluster *cl2) {
+        static LsdCluster *merge_clusters(LsdCluster *cl1, LsdCluster *cl2)
+        {
             LsdCluster *smaller;
             LsdCluster *larger;
-            if (cl1->bit_nodes.size() < cl2->bit_nodes.size()) {
+            if (cl1->bit_nodes.size() < cl2->bit_nodes.size())
+            {
                 smaller = cl1;
                 larger = cl2;
-            } else {
+            }
+            else
+            {
                 smaller = cl2;
                 larger = cl1;
             }
 
             // we merge the smaller into the larger cluster
-            for (auto bit_index: smaller->bit_nodes) {
+            for (auto bit_index : smaller->bit_nodes)
+            {
                 larger->add_bit_node_to_cluster(bit_index, true);
             }
             // check nodes are added with the bits
-            for (auto check_index: smaller->boundary_check_nodes) {
+            for (auto check_index : smaller->boundary_check_nodes)
+            {
                 larger->boundary_check_nodes.insert(check_index);
             }
-            for (auto j: smaller->enclosed_syndromes) {
+            for (auto j : smaller->enclosed_syndromes)
+            {
                 larger->enclosed_syndromes.insert(j);
             }
             smaller->active = false; // smaller, absorbed cluster is deactivated
@@ -290,18 +336,20 @@
             return larger;
         }
 
-
         /**
          * Adds single check to cluster and updates all lists accordingly
          * @param check_index
          * @param insert_boundary
          */
-        int add_check(const int check_index, const bool insert_boundary = false) {
-            if (insert_boundary) {
+        int add_check(const int check_index, const bool insert_boundary = false)
+        {
+            if (insert_boundary)
+            {
                 this->boundary_check_nodes.insert(check_index);
             }
             auto inserted = this->check_nodes.insert(check_index);
-            if (!inserted.second) {
+            if (!inserted.second)
+            {
                 this->global_check_membership->at(check_index) = this;
                 return this->pcm_check_idx_to_cluster_check_idx[check_index];
             }
@@ -310,7 +358,7 @@
             this->cluster_check_idx_to_pcm_check_idx.push_back(check_index);
             int local_idx = this->cluster_check_idx_to_pcm_check_idx.size() - 1;
             this->pcm_check_idx_to_cluster_check_idx.insert(
-                    std::pair<int, int>{check_index, local_idx});
+                std::pair<int, int>{check_index, local_idx});
             return local_idx;
         }
 
@@ -318,9 +366,11 @@
          * Adds single bit to cluster and updates all lists accordingly.
          * @param bit_index
          */
-        void add_bit(const int bit_index) {
+        void add_bit(const int bit_index)
+        {
             auto inserted = this->bit_nodes.insert(bit_index);
-            if (!inserted.second) {
+            if (!inserted.second)
+            {
                 return;
             }
             this->global_bit_membership->at(bit_index) = this;
@@ -333,17 +383,22 @@
          * The indices of the overall pcm are transferred to the local cluster pcm indices.
          * @param bit_index
          */
-        void add_column_to_cluster_pcm(const int bit_index) {
+        void add_column_to_cluster_pcm(const int bit_index)
+        {
             std::vector<int> col;
-            for (auto &e: this->pcm.iterate_column(bit_index)) {
+            for (auto &e : this->pcm.iterate_column(bit_index))
+            {
                 int check_index = e.row_index;
                 auto check_membership = this->global_check_membership->at(check_index);
-                if (check_membership == this) {
+                if (check_membership == this)
+                {
                     // if already in cluster, add to cluster_pcm column of the bit and go to next
                     // an index error on the map here indicates an error in the program logic.
                     col.push_back(this->pcm_check_idx_to_cluster_check_idx[check_index]);
                     continue;
-                } else if (check_membership != nullptr) {
+                }
+                else if (check_membership != nullptr)
+                {
                     // check is in another cluster
                     this->merge_list.insert(check_membership);
                 }
@@ -353,7 +408,6 @@
             }
             this->cluster_pcm.push_back(col);
         }
-
 
         /**
          * Apply on the fly elimination to the cluster.
@@ -363,17 +417,20 @@
          *
          * @return True if the syndrome is in the image of the cluster parity check matrix.
          */
-        bool apply_on_the_fly_elimination() {
+        bool apply_on_the_fly_elimination()
+        {
             // add columns to existing decomposition matrix
             // new bits are appended to cluster_pcm
-            for (auto idx = pluDecomposition.col_count; idx < this->bit_nodes.size(); idx++) {
+            for (auto idx = pluDecomposition.col_count; idx < this->bit_nodes.size(); idx++)
+            {
                 this->pluDecomposition.add_column_to_matrix(this->cluster_pcm[idx]);
             }
 
             // convert cluster syndrome to dense vector fitting the cluster pcm dimensions for solving the system.
             // std::vector<uint8_t> cluster_syndrome;
             this->cluster_pcm_syndrome.resize(this->check_nodes.size(), 0);
-            for (auto s: this->enclosed_syndromes) {
+            for (auto s : this->enclosed_syndromes)
+            {
                 this->cluster_pcm_syndrome[this->pcm_check_idx_to_cluster_check_idx.at(s)] = 1;
             }
             auto syndrome_in_image = this->pluDecomposition.rref_with_y_image_check(this->cluster_pcm_syndrome,
@@ -387,8 +444,10 @@
          * Reorders the non-pivot columns of the eliminated cluster pcm according to the bit_weights.
          * @param bit_weights
          */
-        void sort_non_pivot_cols(const std::vector<double> &bit_weights) {
-            if (bit_weights.empty() or this->pluDecomposition.not_pivot_cols.size() < 2) {
+        void sort_non_pivot_cols(const std::vector<double> &bit_weights)
+        {
+            if (bit_weights.empty() or this->pluDecomposition.not_pivot_cols.size() < 2)
+            {
                 return;
             }
             // global index to cluster index mapping
@@ -397,7 +456,8 @@
             tsl::robin_map<int, int> weight_idx_to_global_idx;
             // local weights to reorder
             std::vector<double> weights;
-            for (auto not_pivot_col: this->pluDecomposition.not_pivot_cols) {
+            for (auto not_pivot_col : this->pluDecomposition.not_pivot_cols)
+            {
                 auto global_idx = this->cluster_bit_idx_to_pcm_bit_idx[not_pivot_col];
                 global_to_cluster_colum_map[global_idx] = not_pivot_col;
                 weight_idx_to_global_idx[weights.size()] = global_idx;
@@ -408,45 +468,50 @@
             resorted_np_cls.reserve(sorted_indices.size());
             // iterate over resorted indices
             // map local weight index to global bit index and then to cluster index
-            for (auto idx: sorted_indices) {
+            for (auto idx : sorted_indices)
+            {
                 resorted_np_cls.push_back(global_to_cluster_colum_map[weight_idx_to_global_idx[idx]]);
             }
             this->pluDecomposition.not_pivot_cols = resorted_np_cls;
         }
     };
 
-    struct ClusterStatistics {
+    struct ClusterStatistics
+    {
     public:
-        int final_bit_count = 0; // nr of bits in 'final' cluster version, i.e., before solving for solution
-        int undergone_growth_steps = 0; // nr of growth steps the cluster underwent
-        int nr_merges = 0; // nr of merges the cluster underwent
-        std::vector<int> size_history = {}; // history of cluster sizes from 0 to final bit count
-        bool active = false; // if cluster is active, i.e., not merged into another cluster
-        int got_valid_in_timestep = -1; // timestep in which cluster got valid
-        int got_inactive_in_timestep = -1; // timestep in which cluster got inactive, i.e., was absorbed by another
-        int absorbed_by_cluster = -1; // cluster_id of the cluster the current one was merged into
+        int final_bit_count = 0;                     // nr of bits in 'final' cluster version, i.e., before solving for solution
+        int undergone_growth_steps = 0;              // nr of growth steps the cluster underwent
+        int nr_merges = 0;                           // nr of merges the cluster underwent
+        std::vector<int> size_history = {};          // history of cluster sizes from 0 to final bit count
+        bool active = false;                         // if cluster is active, i.e., not merged into another cluster
+        int got_valid_in_timestep = -1;              // timestep in which cluster got valid
+        int got_inactive_in_timestep = -1;           // timestep in which cluster got inactive, i.e., was absorbed by another
+        int absorbed_by_cluster = -1;                // cluster_id of the cluster the current one was merged into
         int nr_of_non_zero_check_matrix_entries = 0; // nr of non zero entries in the cluster pcm
-        double cluster_pcm_sparsity = 0; // nr of non zero entries in the cluster pcm
-        std::vector<uint8_t> solution; // local recovery, solution of cluster
+        double cluster_pcm_sparsity = 0;             // nr of non zero entries in the cluster pcm
+        std::vector<uint8_t> solution;               // local recovery, solution of cluster
     };
 
-    struct Statistics {
-        std::unordered_map<int, ClusterStatistics> individual_cluster_stats; // clusterid <> stats
-        std::unordered_map<int, std::unordered_map<int, std::vector<int>>> global_timestep_bit_history; //timestep <> (clusterid <> added bits)
+    struct Statistics
+    {
+        std::unordered_map<int, ClusterStatistics> individual_cluster_stats;                            // clusterid <> stats
+        std::unordered_map<int, std::unordered_map<int, std::vector<int>>> global_timestep_bit_history; // timestep <> (clusterid <> added bits)
         long elapsed_time;
         osd::OsdMethod lsd_method;
         int lsd_order;
         std::vector<double> bit_llrs;
-        std::vector<uint8_t> error; // the original error
-        std::vector<uint8_t> syndrome; // the syndrome to decode
+        std::vector<uint8_t> error;           // the original error
+        std::vector<uint8_t> syndrome;        // the syndrome to decode
         std::vector<uint8_t> compare_recover; // a recovery vector to compare against
 
-        void clear() {
+        void clear()
+        {
             this->individual_cluster_stats.clear();
             this->global_timestep_bit_history.clear();
         }
 
-        [[nodiscard]] std::string toString() const {
+        [[nodiscard]] std::string toString() const
+        {
             // build json like string object from individual cluster stats and global timestep bit history
             std::string result = "{";
             result += "\"elapsed_time_mu\":" + std::to_string(this->elapsed_time) + ",";
@@ -454,41 +519,50 @@
             result += "\"lsd_order\":" + std::to_string(this->lsd_order) + ",";
             // print bit_llrs
             result += "\"bit_llrs\":[";
-            for (auto i = 0; i < this->bit_llrs.size(); i++) {
+            for (auto i = 0; i < this->bit_llrs.size(); i++)
+            {
                 result += std::to_string(this->bit_llrs.at(i));
-                if (i < this->bit_llrs.size() - 1) {
+                if (i < this->bit_llrs.size() - 1)
+                {
                     result += ",";
                 }
             }
             result += "],";
             result += "\"error\":[";
-            for (auto i = 0; i < this->error.size(); i++) {
+            for (auto i = 0; i < this->error.size(); i++)
+            {
                 result += std::to_string(this->error.at(i));
-                if (i < this->error.size() - 1) {
+                if (i < this->error.size() - 1)
+                {
                     result += ",";
                 }
             }
             result += "],";
             // print syndrome
             result += "\"syndrome\":[";
-            for (auto i = 0; i < this->syndrome.size(); i++) {
+            for (auto i = 0; i < this->syndrome.size(); i++)
+            {
                 result += std::to_string(this->syndrome.at(i));
-                if (i < this->syndrome.size() - 1) {
+                if (i < this->syndrome.size() - 1)
+                {
                     result += ",";
                 }
             }
             result += "],";
             // print compare_recover
             result += "\"compare_recover\":[";
-            for (auto i = 0; i < this->compare_recover.size(); i++) {
+            for (auto i = 0; i < this->compare_recover.size(); i++)
+            {
                 result += std::to_string(this->compare_recover.at(i));
-                if (i < this->compare_recover.size() - 1) {
+                if (i < this->compare_recover.size() - 1)
+                {
                     result += ",";
                 }
             }
             result += "],";
             result += "\"individual_cluster_stats\":{";
-            for (auto &kv: this->individual_cluster_stats) {
+            for (auto &kv : this->individual_cluster_stats)
+            {
                 result += "\"" + std::to_string(kv.first) + "\":{";
                 result += "\"active\":" + std::to_string(kv.second.active) + ",";
                 result += "\"final_bit_count\":" + std::to_string(kv.second.final_bit_count) + ",";
@@ -502,15 +576,18 @@
                 result += "\"cluster_pcm_sparsity\":" + std::to_string(kv.second.cluster_pcm_sparsity) + ",";
                 // print solution vector
                 result += "\"solution\":[";
-                for (auto i = 0; i < kv.second.solution.size(); i++) {
+                for (auto i = 0; i < kv.second.solution.size(); i++)
+                {
                     result += std::to_string(kv.second.solution.at(i));
-                    if (i < kv.second.solution.size() - 1) {
+                    if (i < kv.second.solution.size() - 1)
+                    {
                         result += ",";
                     }
                 }
                 result += "],";
                 result += "\"size_history\":[";
-                for (auto &s: kv.second.size_history) {
+                for (auto &s : kv.second.size_history)
+                {
                     result += std::to_string(s) + ",";
                 }
                 result.pop_back();
@@ -519,14 +596,17 @@
             result.pop_back();
             result += "},";
             result += "\"global_timestep_bit_history\":{";
-            for (auto &kv: this->global_timestep_bit_history) {
+            for (auto &kv : this->global_timestep_bit_history)
+            {
                 result += "\"" + std::to_string(kv.first) + "\":{";
-                for (auto &kv2: kv.second) {
+                for (auto &kv2 : kv.second)
+                {
                     result += "\"" + std::to_string(kv2.first) + "\":[";
-                    for (auto &b: kv2.second) {
+                    for (auto &b : kv2.second)
+                    {
                         result += std::to_string(b) + ",";
                     }
-                    //remove last , from result
+                    // remove last , from result
                     result.pop_back();
                     result += "],";
                 }
@@ -538,13 +618,11 @@
             result += "}";
             return result;
         }
-
-
-
     };
 
     // todo move this to separate file
-    class LsdDecoder {
+    class LsdDecoder
+    {
     private:
         ldpc::bp::BpSparse &pcm;
         bool do_stats;
@@ -560,33 +638,40 @@
                             osd::OsdMethod lsdMethod = osd::OsdMethod::COMBINATION_SWEEP,
                             int lsd_order = 0) : pcm(parity_check_matrix),
                                                  lsd_method(lsdMethod),
-                                                 lsd_order(lsd_order) {
+                                                 lsd_order(lsd_order)
+        {
             this->bit_count = pcm.n;
             this->decoding.resize(this->bit_count);
             this->do_stats = false;
         }
 
-        osd::OsdMethod getLsdMethod() const {
+        osd::OsdMethod getLsdMethod() const
+        {
             return lsd_method;
         }
 
-        void setLsdMethod(osd::OsdMethod lsdMethod) {
+        void setLsdMethod(osd::OsdMethod lsdMethod)
+        {
             lsd_method = lsdMethod;
         }
 
-        void set_do_stats(const bool on) {
+        void set_do_stats(const bool on)
+        {
             this->do_stats = on;
         }
 
-        bool get_do_stats() const {
+        bool get_do_stats() const
+        {
             return this->do_stats;
         }
 
-        void print_cluster_stats() {
+        void print_cluster_stats()
+        {
             std::cout << this->statistics.toString() << std::endl;
         }
 
-        void update_growth_stats(const LsdCluster *cl) {
+        void update_growth_stats(const LsdCluster *cl)
+        {
             this->statistics.individual_cluster_stats[cl->cluster_id].undergone_growth_steps++;
             this->statistics.individual_cluster_stats[cl->cluster_id].size_history.push_back(cl->bit_nodes.size());
             this->statistics.individual_cluster_stats[cl->cluster_id].active = true;
@@ -594,21 +679,24 @@
             this->statistics.individual_cluster_stats[cl->cluster_id].got_inactive_in_timestep = cl->got_inactive_in_timestep;
         }
 
-        void update_final_stats(const LsdCluster *cl) {
+        void update_final_stats(const LsdCluster *cl)
+        {
             this->statistics.individual_cluster_stats[cl->cluster_id].final_bit_count = cl->bit_nodes.size();
             this->statistics.individual_cluster_stats[cl->cluster_id].nr_merges = cl->nr_merges;
             int nr_nonzero_elems = gf2dense::count_non_zero_matrix_entries(cl->cluster_pcm);
             this->statistics.individual_cluster_stats[cl->cluster_id].nr_of_non_zero_check_matrix_entries =
-                    nr_nonzero_elems;
+                nr_nonzero_elems;
             auto size = cl->pluDecomposition.col_count * cl->pluDecomposition.row_count;
-            if (size > 0) {
+            if (size > 0)
+            {
                 this->statistics.individual_cluster_stats[cl->cluster_id].cluster_pcm_sparsity =
-                        1.0 - ((static_cast<double>(nr_nonzero_elems)) / static_cast<double>(size));
+                    1.0 - ((static_cast<double>(nr_nonzero_elems)) / static_cast<double>(size));
             }
         }
 
         std::vector<uint8_t> &on_the_fly_decode(std::vector<uint8_t> &syndrome,
-                                                const std::vector<double> &bit_weights = NULL_DOUBLE_VECTOR) {
+                                                const std::vector<double> &bit_weights = NULL_DOUBLE_VECTOR)
+        {
             return this->lsd_decode(syndrome, bit_weights, 1, true);
         }
 
@@ -616,7 +704,8 @@
         lsd_decode(std::vector<uint8_t> &syndrome,
                    const std::vector<double> &bit_weights = NULL_DOUBLE_VECTOR,
                    const int bits_per_step = 1,
-                   const bool is_on_the_fly = true) {
+                   const bool is_on_the_fly = true)
+        {
             auto start_time = std::chrono::high_resolution_clock::now();
             this->statistics.clear();
 
@@ -624,93 +713,112 @@
 
             std::vector<LsdCluster *> clusters;
             std::vector<LsdCluster *> invalid_clusters;
-            auto global_bit_membership = std::make_shared<std::vector<LsdCluster*>>(std::vector<LsdCluster*>(this->pcm.n));
-            auto global_check_membership = std::make_shared<std::vector<LsdCluster*>>(std::vector<LsdCluster*>(this->pcm.m));
-//            auto **global_bit_membership = new LsdCluster *[pcm.n]();
-//            auto **global_check_membership = new LsdCluster *[pcm.m]();
+            auto global_bit_membership = std::make_shared<std::vector<LsdCluster *>>(std::vector<LsdCluster *>(this->pcm.n));
+            auto global_check_membership = std::make_shared<std::vector<LsdCluster *>>(std::vector<LsdCluster *>(this->pcm.m));
+            //            auto **global_bit_membership = new LsdCluster *[pcm.n]();
+            //            auto **global_check_membership = new LsdCluster *[pcm.m]();
             // timestep to added bits history for stats
             auto *global_timestep_bits_history = new std::unordered_map<int, std::unordered_map<int, std::vector<int>>>{};
             auto timestep = 0;
-            for (auto i = 0; i < this->pcm.m; i++) {
-                if (syndrome[i] == 1) {
+            for (auto i = 0; i < this->pcm.m; i++)
+            {
+                if (syndrome[i] == 1)
+                {
                     auto *cl = new LsdCluster(this->pcm, i, global_check_membership, global_bit_membership);
                     clusters.push_back(cl);
                     invalid_clusters.push_back(cl);
-                    if (this->do_stats) {
+                    if (this->do_stats)
+                    {
                         this->statistics.individual_cluster_stats[cl->cluster_id] = ClusterStatistics();
                         cl->global_timestep_bit_history = global_timestep_bits_history;
                     }
                 }
             }
 
-            while (!invalid_clusters.empty()) {
+            while (!invalid_clusters.empty())
+            {
                 std::vector<int> new_bits;
-                for (auto cl: invalid_clusters) {
-                    if (cl->active) {
+                for (auto cl : invalid_clusters)
+                {
+                    if (cl->active)
+                    {
                         cl->curr_timestep = timestep; // for stats
                         cl->grow_cluster(bit_weights, bits_per_step, is_on_the_fly);
                     }
                 }
                 invalid_clusters.clear();
-                for (auto cl: clusters) {
-                    if (this->do_stats) {
+                for (auto cl : clusters)
+                {
+                    if (this->do_stats)
+                    {
                         this->update_growth_stats(cl);
                     }
-                    if (cl->active && !cl->valid) {
+                    if (cl->active && !cl->valid)
+                    {
                         invalid_clusters.push_back(cl);
-                    } else if (cl->active && cl->valid && this->do_stats) {
+                    }
+                    else if (cl->active && cl->valid && this->do_stats)
+                    {
                         this->statistics.individual_cluster_stats[cl->cluster_id].got_valid_in_timestep = timestep;
                     }
-                    if (do_stats) {
+                    if (do_stats)
+                    {
                         this->statistics.individual_cluster_stats[cl->cluster_id].active = cl->active;
                     }
                 }
                 std::sort(invalid_clusters.begin(), invalid_clusters.end(),
-                          [](const LsdCluster *lhs, const LsdCluster *rhs) {
+                          [](const LsdCluster *lhs, const LsdCluster *rhs)
+                          {
                               return lhs->bit_nodes.size() < rhs->bit_nodes.size();
                           });
                 timestep++; // for stats
             }
 
-            if (lsd_order == 0) {
+            if (lsd_order == 0)
+            {
                 this->statistics.lsd_order = 0;
                 this->statistics.lsd_method = osd::OSD_0;
-                for (auto cl: clusters) {
-                    if (do_stats) {
+                for (auto cl : clusters)
+                {
+                    if (do_stats)
+                    {
                         this->update_final_stats(cl);
                     }
-                    if (cl->active) {
+                    if (cl->active)
+                    {
                         auto solution = cl->pluDecomposition.lu_solve(cl->cluster_pcm_syndrome);
                         this->statistics.individual_cluster_stats[cl->cluster_id].solution = solution;
-                        for (auto i = 0; i < solution.size(); i++) {
-                            if (solution[i] == 1) {
+                        for (auto i = 0; i < solution.size(); i++)
+                        {
+                            if (solution[i] == 1)
+                            {
                                 int bit_idx = cl->cluster_bit_idx_to_pcm_bit_idx[i];
                                 this->decoding[bit_idx] = 1;
                             }
                         }
                     }
-//                    delete cl; //delete the cluster now that we have the solution.
-                }
-            } else {
+                    //                    delete cl; //delete the cluster now that we have the solution.
+                }
+            }
+            else
+            {
                 this->statistics.lsd_order = lsd_order;
                 this->statistics.lsd_method = this->lsd_method;
                 this->apply_lsdw(clusters, lsd_order, bit_weights);
             }
             auto end_time = std::chrono::high_resolution_clock::now();
 
-            if (do_stats) {
+            if (do_stats)
+            {
                 this->statistics.global_timestep_bit_history = *global_timestep_bits_history;
-<<<<<<< HEAD
-                this->statistics.bit_llrs = bit_weights;
-
-=======
->>>>>>> e1c5b58b
             }
             // always take time
             this->statistics.elapsed_time = std::chrono::duration_cast<std::chrono::microseconds>(
-                    end_time - start_time).count();
+                                                end_time - start_time)
+                                                .count();
             // cleanup
-            for (auto cl: clusters){
+            for (auto cl : clusters)
+            {
                 delete cl;
             }
             global_bit_membership->clear();
@@ -721,25 +829,30 @@
 
         void apply_lsdw(const std::vector<LsdCluster *> &clusters,
                         int lsd_order,
-                        const std::vector<double> &bit_weights, std::size_t timestep = 0) {
-            //cluster growth stage
-            for (auto cl: clusters) {
-                if (cl->active) {
+                        const std::vector<double> &bit_weights, std::size_t timestep = 0)
+        {
+            // cluster growth stage
+            for (auto cl : clusters)
+            {
+                if (cl->active)
+                {
                     // first we measure the dimension of each cluster
                     auto cluster_dimension = cl->pluDecomposition.not_pivot_cols.size();
-                    //if the cluster dimension is smaller than the lsd order, we grow the cluster until it reaches
-                    // the lsd order. The number of bits added is limited to be at most the lsd order.
+                    // if the cluster dimension is smaller than the lsd order, we grow the cluster until it reaches
+                    //  the lsd order. The number of bits added is limited to be at most the lsd order.
                     auto cluster_growth_count = 0;
                     auto initial_cluster_size = cl->bit_nodes.size();
                     while (cluster_dimension < lsd_order &&
                            cluster_growth_count < lsd_order &&
                            cl->bit_nodes.size() < this->pcm.n &&
-                           cluster_growth_count <= initial_cluster_size) {
+                           cluster_growth_count <= initial_cluster_size)
+                    {
                         cl->curr_timestep = timestep; // for stats
                         cl->grow_cluster(bit_weights, 1, true);
                         cluster_dimension = cl->pluDecomposition.not_pivot_cols.size();
                         cluster_growth_count++;
-                        if (this->do_stats) {
+                        if (this->do_stats)
+                        {
                             this->update_growth_stats(cl);
                         }
                         timestep++;
@@ -747,24 +860,29 @@
                 }
             }
             // apply lsd-w to clusters
-            for (auto cl: clusters) {
-                if (do_stats) {
+            for (auto cl : clusters)
+            {
+                if (do_stats)
+                {
                     this->update_final_stats(cl);
                 }
-                if (cl->active) {
+                if (cl->active)
+                {
                     cl->sort_non_pivot_cols(bit_weights);
                     auto cl_osd_decoder = osd::DenseOsdDecoder(
-                            cl->cluster_pcm,
-                            cl->pluDecomposition,
-                            this->lsd_method,
-                            lsd_order,
-                            cl->bit_nodes.size(),
-                            cl->check_nodes.size(),
-                            bit_weights);
+                        cl->cluster_pcm,
+                        cl->pluDecomposition,
+                        this->lsd_method,
+                        lsd_order,
+                        cl->bit_nodes.size(),
+                        cl->check_nodes.size(),
+                        bit_weights);
                     auto res = cl_osd_decoder.osd_decode(cl->cluster_pcm_syndrome);
 
-                    for (auto i = 0; i < res.size(); i++) {
-                        if (res[i] == 1) {
+                    for (auto i = 0; i < res.size(); i++)
+                    {
+                        if (res[i] == 1)
+                        {
                             int bit_idx = cl->cluster_bit_idx_to_pcm_bit_idx[i];
                             this->decoding[bit_idx] = 1;
                         }
@@ -774,31 +892,38 @@
         }
     };
 
-    std::string LsdCluster::to_string() {
+    std::string LsdCluster::to_string()
+    {
         int count;
         std::stringstream ss{};
         ss << "........." << std::endl;
         ss << "Cluster ID: " << this->cluster_id << std::endl;
         ss << "Active: " << this->active << std::endl;
         ss << "Enclosed syndromes: ";
-        for (auto i: this->enclosed_syndromes) ss << i << " ";
+        for (auto i : this->enclosed_syndromes)
+            ss << i << " ";
         ss << std::endl;
         ss << "Cluster bits: ";
-        for (auto i: this->bit_nodes) ss << i << " ";
+        for (auto i : this->bit_nodes)
+            ss << i << " ";
         ss << std::endl;
         ss << "Cluster checks: ";
-        for (auto i: this->check_nodes) ss << i << " ";
+        for (auto i : this->check_nodes)
+            ss << i << " ";
         ss << std::endl;
         ss << "Candidate bits: ";
-        for (auto i: this->candidate_bit_nodes) ss << i << " ";
+        for (auto i : this->candidate_bit_nodes)
+            ss << i << " ";
         ss << std::endl;
         ss << "Boundary Checks: ";
-        for (auto i: this->boundary_check_nodes) ss << i << " ";
+        for (auto i : this->boundary_check_nodes)
+            ss << i << " ";
         ss << std::endl;
 
         ss << "Cluster bit idx to pcm bit idx: ";
         count = 0;
-        for (auto bit_idx: this->cluster_bit_idx_to_pcm_bit_idx) {
+        for (auto bit_idx : this->cluster_bit_idx_to_pcm_bit_idx)
+        {
             ss << "{" << count << "," << bit_idx << "}";
             count++;
         }
@@ -806,23 +931,22 @@
 
         ss << "Cluster check idx to pcm check idx: ";
         count = 0;
-        for (auto check_idx: this->cluster_check_idx_to_pcm_check_idx) {
+        for (auto check_idx : this->cluster_check_idx_to_pcm_check_idx)
+        {
             ss << "{" << count << "," << check_idx << "}";
             count++;
         }
         ss << std::endl;
 
         ss << "Cluster syndrome: ";
-        for (auto check_idx: this->cluster_pcm_syndrome) {
+        for (auto check_idx : this->cluster_pcm_syndrome)
+        {
             ss << unsigned(check_idx);
         }
         ss << std::endl;
         return ss.str();
     }
 
-
-}//end namespace lsd
-
-
+} // end namespace lsd
 
 #endif