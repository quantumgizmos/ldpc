--- conflicted
+++ resolved
@@ -537,9 +537,6 @@
             result += "}";
             return result;
         }
-
-
-
     };
 
     // todo move this to separate file
@@ -696,11 +693,8 @@
 
             if (do_stats) {
                 this->statistics.global_timestep_bit_history = *global_timestep_bits_history;
-<<<<<<< HEAD
-=======
                 this->statistics.bit_llrs = bit_weights;
 
->>>>>>> 3077149b
             }
             // always take time
             this->statistics.elapsed_time = std::chrono::duration_cast<std::chrono::microseconds>(
