#ifndef UF2_H
#define UF2_H

#include <iostream>
#include <memory>
#include <random>
#include <vector>
#include <memory>
#include <iterator>
#include <limits>
#include <set>
#include <map>
#include "sparse_matrix_util.hpp"
#include <robin_map.h>
#include <robin_set.h>
#include <numeric>

#include "bp.hpp"
#include "gf2dense.hpp"
#include "osd_dense.hpp"

namespace ldpc::lsd
{
    const std::vector<double> NULL_DOUBLE_VECTOR = {};

    std::vector<int> sort_indices(std::vector<double> &B)
    {
        std::vector<int> indices(B.size());
        std::iota(indices.begin(), indices.end(), 0);
        std::sort(indices.begin(), indices.end(), [&](int i, int j)
                  { return B[i] < B[j]; });
        return indices;
    }

<<<<<<< HEAD
    // TODO this should probably become a class
    struct LsdCluster
    {
=======
    // TODO this should probably become a class?
    struct LsdCluster {
>>>>>>> 95b8eac5
        ldpc::bp::BpSparse &pcm;
        int cluster_id;
        bool active; // if merge one becomes deactivated
        bool valid;  //
        tsl::robin_set<int> bit_nodes;
        tsl::robin_set<int> check_nodes;
        tsl::robin_set<int> boundary_check_nodes;
        tsl::robin_set<int> candidate_bit_nodes;
        tsl::robin_set<int> enclosed_syndromes;
<<<<<<< HEAD
        std::shared_ptr<std::vector<LsdCluster *>> global_check_membership; // store which cluster a check belongs to
        std::shared_ptr<std::vector<LsdCluster *>> global_bit_membership;   // store which cluster a check belongs to
                                                                            //        LsdCluster **global_bit_membership; // store which cluster a bit belongs to
=======
        std::shared_ptr<std::vector<LsdCluster*>> global_check_membership; // store which cluster a check belongs to
        std::shared_ptr<std::vector<LsdCluster*>> global_bit_membership; // store which cluster a check belongs to
>>>>>>> 95b8eac5
        tsl::robin_set<LsdCluster *> merge_list;
        gf2dense::CscMatrix cluster_pcm;
        std::vector<uint8_t> cluster_pcm_syndrome;
        std::vector<int> cluster_check_idx_to_pcm_check_idx;
        tsl::robin_map<int, int> pcm_check_idx_to_cluster_check_idx;
        std::vector<int> cluster_bit_idx_to_pcm_bit_idx;
        gf2dense::PluDecomposition pluDecomposition;
        int nr_merges;
        std::unordered_map<int, std::unordered_map<int, std::vector<int>>> *global_timestep_bit_history = nullptr;
        int curr_timestep = 0;
        int absorbed_into_cluster = -1;
        int got_inactive_in_timestep = -1;
        bool is_randomize_same_weight_indices = false;

        LsdCluster() = default;

        LsdCluster(ldpc::bp::BpSparse &parity_check_matrix,
                   int syndrome_index,
                   std::shared_ptr<std::vector<LsdCluster *>> ccm, // global check cluster membership
                   std::shared_ptr<std::vector<LsdCluster *>> bcm, // global bit cluster membership
                   bool on_the_fly = false) : pcm(parity_check_matrix)
        {
            this->active = true;
            this->valid = false;
            this->cluster_id = syndrome_index;
            this->boundary_check_nodes.insert(syndrome_index);
            this->enclosed_syndromes.insert(syndrome_index);
            this->global_check_membership = ccm;
            this->global_bit_membership = bcm;
            this->check_nodes.insert(syndrome_index);
            this->global_check_membership->at(syndrome_index) = this;
            this->cluster_pcm_syndrome.clear();
            this->pcm_check_idx_to_cluster_check_idx.insert(
                std::pair<int, int>{syndrome_index, 0});
            this->cluster_check_idx_to_pcm_check_idx.push_back(syndrome_index);
            this->nr_merges = 0;
            this->pluDecomposition = ldpc::gf2dense::PluDecomposition(this->check_nodes.size(),
                                                                      this->bit_nodes.size(),
                                                                      this->cluster_pcm);
        }

        ~LsdCluster()
        {
            this->bit_nodes.clear();
            this->check_nodes.clear();
            this->boundary_check_nodes.clear();
            this->candidate_bit_nodes.clear();
            this->enclosed_syndromes.clear();
            this->merge_list.clear();
            this->cluster_pcm.clear();
            // this->pluDecomposition = nullptr;
            this->cluster_check_idx_to_pcm_check_idx.clear();
            this->pcm_check_idx_to_cluster_check_idx.clear();
            this->cluster_bit_idx_to_pcm_bit_idx.clear();
        }

        /**
         * Grows the cluster by adding bit  nodes that are adjacent to boundary check nodes.
         * If bit_weights is provided, the bits are sorted by weight and only a single bit is added per growth step.
         * Otherwise, all bits adjacent to boundary check nodes are added.
         * @param bit_weights
         * @param bits_per_step
         * @return
         */
        void grow_cluster(const std::vector<double> &bit_weights = NULL_DOUBLE_VECTOR,
                          const int bits_per_step = std::numeric_limits<int>::max(),
                          const bool is_on_the_fly = false)
        {
            if (!this->active)
            {
                return;
            }
            // compute a list of bit nodes to grow the cluster to
            // this->eliminated_col_index = this->bit_nodes.size();
            this->compute_growth_candidate_bit_nodes();
            this->merge_list.clear();
            if (bit_weights == NULL_DOUBLE_VECTOR)
            {
                for (auto bit_index : this->candidate_bit_nodes)
                {
                    this->add_bit_node_to_cluster(bit_index);
                }
            }
            else
            {
                std::vector<double> cluster_bit_weights;
                cluster_bit_weights.reserve(this->candidate_bit_nodes.size());
                for (auto bit : this->candidate_bit_nodes)
                {
                    cluster_bit_weights.push_back(bit_weights[bit]);
                }
                auto sorted_indices = sort_indices(cluster_bit_weights);
                auto candidate_bit_nodes_vector = std::vector<int>(this->candidate_bit_nodes.begin(),
                                                                   this->candidate_bit_nodes.end());
                if (this->is_randomize_same_weight_indices)
                {
                    sorted_indices = randomize_same_weight_indices(sorted_indices, cluster_bit_weights);
                }
                int count = 0;
                for (auto i : sorted_indices)
                {
                    if (count == bits_per_step)
                    {
                        break;
                    }
                    int bit_index = candidate_bit_nodes_vector[i];
                    this->add_bit_node_to_cluster(bit_index);
                    count++;
                }
            }
            this->merge_with_intersecting_clusters(is_on_the_fly);
        }

        static std::vector<int> randomize_same_weight_indices(const std::vector<int> &sorted_indices,
                                                              const std::vector<double> &cluster_bit_weights)
        {
            if (cluster_bit_weights.empty() || sorted_indices.empty())
            {
                return {};
            }
            auto reshuffeled_indices = std::vector<int>(sorted_indices.size());
            auto same_weight_indices = std::vector<int>();
            auto other_indices = std::vector<int>();
            auto least_wt = cluster_bit_weights[sorted_indices[0]];

            for (auto sorted_index : sorted_indices)
            {
                if (cluster_bit_weights[sorted_index] == least_wt)
                {
                    same_weight_indices.push_back(sorted_index);
                }
                else
                {
                    other_indices.push_back(sorted_index);
                }
            }
            // if there are bits with the same weight, randomize their indices
            if (same_weight_indices.size() > 1)
            {
                std::shuffle(same_weight_indices.begin(), same_weight_indices.end(),
                             std::mt19937(std::random_device()()));
                for (auto i = 0; i < same_weight_indices.size(); i++)
                {
                    reshuffeled_indices[i] = same_weight_indices[i];
                }
                // add all other indices to the reshuffeled list
                for (auto i = 0; i < other_indices.size(); i++)
                {
                    reshuffeled_indices[i + same_weight_indices.size()] = other_indices[i];
                }
            }
            return reshuffeled_indices;
        }

        /**
         * Merge this cluster with all clusters that intersect with it.
         * Keeps the larger cluster and merges the smaller cluster into it.
         * That is, the (reduced) parity check matrix of the larger cluster is kept.
         * After merging, the on-the-fly elimination is applied to the larger cluster.
         *
         * If on the fly elimination is applied true is returned if the syndrome is in the cluster.
         */
        void merge_with_intersecting_clusters(const bool is_on_the_fly = false)
        {
            LsdCluster *larger = this;
            // merge with overlapping clusters while keeping the larger one always and deactivating the smaller ones
            for (auto cl : merge_list)
            {
                larger = merge_clusters(larger, cl);
            }
            if (is_on_the_fly)
            {
                // finally, we apply the on-the-fly elimination to the remaining cluster
                // if on the fly returns true, syndrome is in image and the cluster is valid
                larger->valid = larger->apply_on_the_fly_elimination();
            }
        }

        /**
         * Compute a list of candidate bit nodes to add to cluster as neighbours of boundary check nodes.
         * In case there are no new candidate bit nodes for a boundary check node, the check node is removed from the
         * boundary check node list.
         */
        void compute_growth_candidate_bit_nodes()
        {
            std::vector<int> boundary_checks_to_erase;
            this->candidate_bit_nodes.clear();
            // we check for new candidate bit nodes as neighbours of boundary check nodes
            for (auto check_index : boundary_check_nodes)
            {
                bool erase = true;
                for (auto &e : this->pcm.iterate_row(check_index))
                {
                    // if bit is not in this cluster, add it to the candidate list.
                    if (this->global_bit_membership->at(e.col_index) != this)
                    {
                        candidate_bit_nodes.insert(e.col_index);
                        erase = false;
                    }
                }
                // erase from boundary check nodes if no neighbouring bits are added to candidate list.
                if (erase)
                {
                    boundary_checks_to_erase.push_back(check_index);
                }
            }
            for (auto check_index : boundary_checks_to_erase)
            {
                this->boundary_check_nodes.erase(check_index);
            }
        }

        /**
         * Adds a bit node to the cluster and updates all lists accordingly.
         * @param bit_index
         * @return true if the bit was added to the cluster, false otherwise.
         */
        bool add_bit_node_to_cluster(const int bit_index, const bool in_merge = false)
        {
            auto bit_membership = this->global_bit_membership->at(bit_index);
            // if the bit is already in the cluster return.
            if (bit_membership == this)
            {
                // bit already in current cluster
                return false;
            }
            if (bit_membership == nullptr || in_merge)
            {
                // if the bit has not yet been assigned to a cluster or we are in merge mode we add it directly.
                this->add_bit(bit_index);
                if (this->global_timestep_bit_history != nullptr)
                {
                    // add bit to timestep history with timestep the map size -1
                    (*this->global_timestep_bit_history)[this->curr_timestep][this->cluster_id].push_back(bit_index);
                }
                // add incident checks as well, i.e., whole column to cluster pcm
                this->add_column_to_cluster_pcm(bit_index);
            }
            else
            {
                // if bit is in another cluster and we are not in merge mode, we add it to the merge list for later
                this->merge_list.insert(bit_membership);
            }

            return true;
        }

        /**
         * Merge this cluster with another cluster.
         * Keeps the larger cluster and merges the smaller cluster into it.
         * That is, the (reduced) parity check matrix of the larger cluster is kept.
         * @param cl2
         */
        static LsdCluster *merge_clusters(LsdCluster *cl1, LsdCluster *cl2)
        {
            LsdCluster *smaller;
            LsdCluster *larger;
            if (cl1->bit_nodes.size() < cl2->bit_nodes.size())
            {
                smaller = cl1;
                larger = cl2;
            }
            else
            {
                smaller = cl2;
                larger = cl1;
            }

            // we merge the smaller into the larger cluster
            for (auto bit_index : smaller->bit_nodes)
            {
                larger->add_bit_node_to_cluster(bit_index, true);
            }
            // check nodes are added with the bits
            for (auto check_index : smaller->boundary_check_nodes)
            {
                larger->boundary_check_nodes.insert(check_index);
            }
            for (auto j : smaller->enclosed_syndromes)
            {
                larger->enclosed_syndromes.insert(j);
            }
            smaller->active = false; // smaller, absorbed cluster is deactivated
            smaller->absorbed_into_cluster = larger->cluster_id;
            smaller->got_inactive_in_timestep = smaller->curr_timestep;
            larger->nr_merges++;
            return larger;
        }

        /**
         * Adds single check to cluster and updates all lists accordingly
         * @param check_index
         * @param insert_boundary
         */
        int add_check(const int check_index, const bool insert_boundary = false)
        {
            if (insert_boundary)
            {
                this->boundary_check_nodes.insert(check_index);
            }
            auto inserted = this->check_nodes.insert(check_index);
            if (!inserted.second)
            {
                this->global_check_membership->at(check_index) = this;
                return this->pcm_check_idx_to_cluster_check_idx[check_index];
            }

            this->global_check_membership->at(check_index) = this;
            this->cluster_check_idx_to_pcm_check_idx.push_back(check_index);
            int local_idx = this->cluster_check_idx_to_pcm_check_idx.size() - 1;
            this->pcm_check_idx_to_cluster_check_idx.insert(
                std::pair<int, int>{check_index, local_idx});
            return local_idx;
        }

        /**
         * Adds single bit to cluster and updates all lists accordingly.
         * @param bit_index
         */
        void add_bit(const int bit_index)
        {
            auto inserted = this->bit_nodes.insert(bit_index);
            if (!inserted.second)
            {
                return;
            }
            this->global_bit_membership->at(bit_index) = this;
            // also add to cluster pcm
            this->cluster_bit_idx_to_pcm_bit_idx.push_back(bit_index);
        }

        /**
         * Adds a column to the cluster parity check matrix.
         * The indices of the overall pcm are transferred to the local cluster pcm indices.
         * @param bit_index
         */
        void add_column_to_cluster_pcm(const int bit_index)
        {
            std::vector<int> col;
            for (auto &e : this->pcm.iterate_column(bit_index))
            {
                int check_index = e.row_index;
                auto check_membership = this->global_check_membership->at(check_index);
                if (check_membership == this)
                {
                    // if already in cluster, add to cluster_pcm column of the bit and go to next
                    // an index error on the map here indicates an error in the program logic.
                    col.push_back(this->pcm_check_idx_to_cluster_check_idx[check_index]);
                    continue;
                }
                else if (check_membership != nullptr)
                {
                    // check is in another cluster
                    this->merge_list.insert(check_membership);
                }
                // if check is in another cluster or none, we add it and update cluster_pcm
                auto local_idx = this->add_check(check_index, true);
                col.push_back(local_idx);
            }
            this->cluster_pcm.push_back(col);
        }

        /**
         * Apply on the fly elimination to the cluster.
         * Assumes only a single bit has been added.
         * The previously conducted row operations are applied to the new column, the new column is eliminated.
         * together with the syndrome.
         *
         * @return True if the syndrome is in the image of the cluster parity check matrix.
         */
        bool apply_on_the_fly_elimination()
        {
            // add columns to existing decomposition matrix
            // new bits are appended to cluster_pcm
            for (auto idx = pluDecomposition.col_count; idx < this->bit_nodes.size(); idx++)
            {
                this->pluDecomposition.add_column_to_matrix(this->cluster_pcm[idx]);
            }

            // convert cluster syndrome to dense vector fitting the cluster pcm dimensions for solving the system.
            // std::vector<uint8_t> cluster_syndrome;
            this->cluster_pcm_syndrome.resize(this->check_nodes.size(), 0);
            for (auto s : this->enclosed_syndromes)
            {
                this->cluster_pcm_syndrome[this->pcm_check_idx_to_cluster_check_idx.at(s)] = 1;
            }
            auto syndrome_in_image = this->pluDecomposition.rref_with_y_image_check(this->cluster_pcm_syndrome,
                                                                                    pluDecomposition.cols_eliminated);
            return syndrome_in_image;
        }

        std::string to_string();

        /**
         * Reorders the non-pivot columns of the eliminated cluster pcm according to the bit_weights.
         * @param bit_weights
         */
        void sort_non_pivot_cols(const std::vector<double> &bit_weights)
        {
            if (bit_weights.empty() or this->pluDecomposition.not_pivot_cols.size() < 2)
            {
                return;
            }
            // global index to cluster index mapping
            tsl::robin_map<int, int> global_to_cluster_colum_map;
            // local weight index to global bit index mapping
            tsl::robin_map<int, int> weight_idx_to_global_idx;
            // local weights to reorder
            std::vector<double> weights;
            for (auto not_pivot_col : this->pluDecomposition.not_pivot_cols)
            {
                auto global_idx = this->cluster_bit_idx_to_pcm_bit_idx[not_pivot_col];
                global_to_cluster_colum_map[global_idx] = not_pivot_col;
                weight_idx_to_global_idx[weights.size()] = global_idx;
                weights.push_back(bit_weights.at(global_idx));
            }
            auto sorted_indices = sort_indices(weights);
            std::vector<int> resorted_np_cls;
            resorted_np_cls.reserve(sorted_indices.size());
            // iterate over resorted indices
            // map local weight index to global bit index and then to cluster index
            for (auto idx : sorted_indices)
            {
                resorted_np_cls.push_back(global_to_cluster_colum_map[weight_idx_to_global_idx[idx]]);
            }
            this->pluDecomposition.not_pivot_cols = resorted_np_cls;
        }
    };

    struct ClusterStatistics
    {
    public:
        int final_bit_count = 0;                     // nr of bits in 'final' cluster version, i.e., before solving for solution
        int undergone_growth_steps = 0;              // nr of growth steps the cluster underwent
        int nr_merges = 0;                           // nr of merges the cluster underwent
        std::vector<int> size_history = {};          // history of cluster sizes from 0 to final bit count
        bool active = false;                         // if cluster is active, i.e., not merged into another cluster
        int got_valid_in_timestep = -1;              // timestep in which cluster got valid
        int got_inactive_in_timestep = -1;           // timestep in which cluster got inactive, i.e., was absorbed by another
        int absorbed_by_cluster = -1;                // cluster_id of the cluster the current one was merged into
        int nr_of_non_zero_check_matrix_entries = 0; // nr of non zero entries in the cluster pcm
        double cluster_pcm_sparsity = 0;             // nr of non zero entries in the cluster pcm
        std::vector<uint8_t> solution;               // local recovery, solution of cluster
    };

    struct Statistics
    {
        std::unordered_map<int, ClusterStatistics> individual_cluster_stats;                            // clusterid <> stats
        std::unordered_map<int, std::unordered_map<int, std::vector<int>>> global_timestep_bit_history; // timestep <> (clusterid <> added bits)
        long elapsed_time;
        osd::OsdMethod lsd_method;
        int lsd_order;
        std::vector<double> bit_llrs;
        std::vector<uint8_t> error;           // the original error
        std::vector<uint8_t> syndrome;        // the syndrome to decode
        std::vector<uint8_t> compare_recover; // a recovery vector to compare against

        void clear()
        {
            this->individual_cluster_stats.clear();
            this->global_timestep_bit_history.clear();
        }

        [[nodiscard]] std::string toString() const
        {
            // build json like string object from individual cluster stats and global timestep bit history
            std::string result = "{";
            result += "\"elapsed_time_mu\":" + std::to_string(this->elapsed_time) + ",";
            result += "\"lsd_method\":" + std::to_string(static_cast<int>(this->lsd_method)) + ",";
            result += "\"lsd_order\":" + std::to_string(this->lsd_order) + ",";
            // print bit_llrs
            result += "\"bit_llrs\":[";
            for (auto i = 0; i < this->bit_llrs.size(); i++)
            {
                result += std::to_string(this->bit_llrs.at(i));
                if (i < this->bit_llrs.size() - 1)
                {
                    result += ",";
                }
            }
            result += "],";
            result += "\"error\":[";
            for (auto i = 0; i < this->error.size(); i++)
            {
                result += std::to_string(this->error.at(i));
                if (i < this->error.size() - 1)
                {
                    result += ",";
                }
            }
            result += "],";
            // print syndrome
            result += "\"syndrome\":[";
            for (auto i = 0; i < this->syndrome.size(); i++)
            {
                result += std::to_string(this->syndrome.at(i));
                if (i < this->syndrome.size() - 1)
                {
                    result += ",";
                }
            }
            result += "],";
            // print compare_recover
            result += "\"compare_recover\":[";
            for (auto i = 0; i < this->compare_recover.size(); i++)
            {
                result += std::to_string(this->compare_recover.at(i));
                if (i < this->compare_recover.size() - 1)
                {
                    result += ",";
                }
            }
            result += "],";
            result += "\"individual_cluster_stats\":{";
            for (auto &kv : this->individual_cluster_stats)
            {
                result += "\"" + std::to_string(kv.first) + "\":{";
                result += "\"active\":" + std::to_string(kv.second.active) + ",";
                result += "\"final_bit_count\":" + std::to_string(kv.second.final_bit_count) + ",";
                result += "\"undergone_growth_steps\":" + std::to_string(kv.second.undergone_growth_steps) + ",";
                result += "\"nr_merges\":" + std::to_string(kv.second.nr_merges) + ",";
                result += "\"got_valid_in_timestep\":" + std::to_string(kv.second.got_valid_in_timestep) + ",";
                result += "\"absorbed_by_cluster\":" + std::to_string(kv.second.absorbed_by_cluster) + ",";
                result += "\"got_inactive_in_timestep\":" + std::to_string(kv.second.got_inactive_in_timestep) + ",";
                result += "\"nr_of_non_zero_check_matrix_entries\":" +
                          std::to_string(kv.second.nr_of_non_zero_check_matrix_entries) + ",";
                result += "\"cluster_pcm_sparsity\":" + std::to_string(kv.second.cluster_pcm_sparsity) + ",";
                // print solution vector
                result += "\"solution\":[";
                for (auto i = 0; i < kv.second.solution.size(); i++)
                {
                    result += std::to_string(kv.second.solution.at(i));
                    if (i < kv.second.solution.size() - 1)
                    {
                        result += ",";
                    }
                }
                result += "],";
                result += "\"size_history\":[";
                for (auto &s : kv.second.size_history)
                {
                    result += std::to_string(s) + ",";
                }
                result.pop_back();
                result += "]},";
            }
            result.pop_back();
            result += "},";
            result += "\"global_timestep_bit_history\":{";
            for (auto &kv : this->global_timestep_bit_history)
            {
                result += "\"" + std::to_string(kv.first) + "\":{";
                for (auto &kv2 : kv.second)
                {
                    result += "\"" + std::to_string(kv2.first) + "\":[";
                    for (auto &b : kv2.second)
                    {
                        result += std::to_string(b) + ",";
                    }
                    // remove last , from result
                    result.pop_back();
                    result += "],";
                }
                result.pop_back();
                result += "},";
            }
            result.pop_back();
            result += "}";
            result += "}";
            return result;
        }
    };

    // todo move this to separate file
    class LsdDecoder
    {
    private:
        ldpc::bp::BpSparse &pcm;
        bool do_stats;

    public:
        std::vector<uint8_t> decoding;
        Statistics statistics{};
        int bit_count;
        osd::OsdMethod lsd_method;
        int lsd_order;

        explicit LsdDecoder(ldpc::bp::BpSparse &parity_check_matrix,
                            osd::OsdMethod lsdMethod = osd::OsdMethod::COMBINATION_SWEEP,
                            int lsd_order = 0) : pcm(parity_check_matrix),
                                                 lsd_method(lsdMethod),
                                                 lsd_order(lsd_order)
        {
            this->bit_count = pcm.n;
            this->decoding.resize(this->bit_count);
            this->do_stats = false;
        }

        osd::OsdMethod getLsdMethod() const
        {
            return lsd_method;
        }

        void setLsdMethod(osd::OsdMethod lsdMethod)
        {
            lsd_method = lsdMethod;
        }

        void set_do_stats(const bool on)
        {
            this->do_stats = on;
        }

        bool get_do_stats() const
        {
            return this->do_stats;
        }

        void print_cluster_stats()
        {
            std::cout << this->statistics.toString() << std::endl;
        }

        void update_growth_stats(const LsdCluster *cl)
        {
            this->statistics.individual_cluster_stats[cl->cluster_id].undergone_growth_steps++;
            this->statistics.individual_cluster_stats[cl->cluster_id].size_history.push_back(cl->bit_nodes.size());
            this->statistics.individual_cluster_stats[cl->cluster_id].active = true;
            this->statistics.individual_cluster_stats[cl->cluster_id].absorbed_by_cluster = cl->absorbed_into_cluster;
            this->statistics.individual_cluster_stats[cl->cluster_id].got_inactive_in_timestep = cl->got_inactive_in_timestep;
        }

        void update_final_stats(const LsdCluster *cl)
        {
            this->statistics.individual_cluster_stats[cl->cluster_id].final_bit_count = cl->bit_nodes.size();
            this->statistics.individual_cluster_stats[cl->cluster_id].nr_merges = cl->nr_merges;
            int nr_nonzero_elems = gf2dense::count_non_zero_matrix_entries(cl->cluster_pcm);
            this->statistics.individual_cluster_stats[cl->cluster_id].nr_of_non_zero_check_matrix_entries =
                nr_nonzero_elems;
            auto size = cl->pluDecomposition.col_count * cl->pluDecomposition.row_count;
            if (size > 0)
            {
                this->statistics.individual_cluster_stats[cl->cluster_id].cluster_pcm_sparsity =
                    1.0 - ((static_cast<double>(nr_nonzero_elems)) / static_cast<double>(size));
            }
        }

        std::vector<uint8_t> &on_the_fly_decode(std::vector<uint8_t> &syndrome,
                                                const std::vector<double> &bit_weights = NULL_DOUBLE_VECTOR)
        {
            return this->lsd_decode(syndrome, bit_weights, 1, true);
        }

        std::vector<uint8_t> &
        lsd_decode(std::vector<uint8_t> &syndrome,
                   const std::vector<double> &bit_weights = NULL_DOUBLE_VECTOR,
                   const int bits_per_step = 1,
                   const bool is_on_the_fly = true)
        {
            auto start_time = std::chrono::high_resolution_clock::now();
            this->statistics.clear();

            fill(this->decoding.begin(), this->decoding.end(), 0);

            std::vector<LsdCluster *> clusters;
            std::vector<LsdCluster *> invalid_clusters;
<<<<<<< HEAD
            auto global_bit_membership = std::make_shared<std::vector<LsdCluster *>>(std::vector<LsdCluster *>(this->pcm.n));
            auto global_check_membership = std::make_shared<std::vector<LsdCluster *>>(std::vector<LsdCluster *>(this->pcm.m));
            //            auto **global_bit_membership = new LsdCluster *[pcm.n]();
            //            auto **global_check_membership = new LsdCluster *[pcm.m]();
=======
            auto global_bit_membership = std::make_shared<std::vector<LsdCluster*>>(std::vector<LsdCluster*>(this->pcm.n));
            auto global_check_membership = std::make_shared<std::vector<LsdCluster*>>(std::vector<LsdCluster*>(this->pcm.m));
>>>>>>> 95b8eac5
            // timestep to added bits history for stats
            auto *global_timestep_bits_history = new std::unordered_map<int, std::unordered_map<int, std::vector<int>>>{};
            auto timestep = 0;
            for (auto i = 0; i < this->pcm.m; i++)
            {
                if (syndrome[i] == 1)
                {
                    auto *cl = new LsdCluster(this->pcm, i, global_check_membership, global_bit_membership);
                    clusters.push_back(cl);
                    invalid_clusters.push_back(cl);
                    if (this->do_stats)
                    {
                        this->statistics.individual_cluster_stats[cl->cluster_id] = ClusterStatistics();
                        cl->global_timestep_bit_history = global_timestep_bits_history;
                    }
                }
            }

            while (!invalid_clusters.empty())
            {
                std::vector<int> new_bits;
                for (auto cl : invalid_clusters)
                {
                    if (cl->active)
                    {
                        cl->curr_timestep = timestep; // for stats
                        cl->grow_cluster(bit_weights, bits_per_step, is_on_the_fly);
                    }
                }
                invalid_clusters.clear();
                for (auto cl : clusters)
                {
                    if (this->do_stats)
                    {
                        this->update_growth_stats(cl);
                    }
                    if (cl->active && !cl->valid)
                    {
                        invalid_clusters.push_back(cl);
                    }
                    else if (cl->active && cl->valid && this->do_stats)
                    {
                        this->statistics.individual_cluster_stats[cl->cluster_id].got_valid_in_timestep = timestep;
                    }
                    if (do_stats)
                    {
                        this->statistics.individual_cluster_stats[cl->cluster_id].active = cl->active;
                    }
                }
                std::sort(invalid_clusters.begin(), invalid_clusters.end(),
                          [](const LsdCluster *lhs, const LsdCluster *rhs)
                          {
                              return lhs->bit_nodes.size() < rhs->bit_nodes.size();
                          });
                timestep++; // for stats
            }

            if (lsd_order == 0)
            {
                this->statistics.lsd_order = 0;
                this->statistics.lsd_method = osd::OSD_0;
                for (auto cl : clusters)
                {
                    if (do_stats)
                    {
                        this->update_final_stats(cl);
                    }
                    if (cl->active)
                    {
                        auto solution = cl->pluDecomposition.lu_solve(cl->cluster_pcm_syndrome);
                        this->statistics.individual_cluster_stats[cl->cluster_id].solution = solution;
                        for (auto i = 0; i < solution.size(); i++)
                        {
                            if (solution[i] == 1)
                            {
                                int bit_idx = cl->cluster_bit_idx_to_pcm_bit_idx[i];
                                this->decoding[bit_idx] = 1;
                            }
                        }
                    }
<<<<<<< HEAD
                    //                    delete cl; //delete the cluster now that we have the solution.
=======
>>>>>>> 95b8eac5
                }
            }
            else
            {
                this->statistics.lsd_order = lsd_order;
                this->statistics.lsd_method = this->lsd_method;
                this->apply_lsdw(clusters, lsd_order, bit_weights);
            }
            auto end_time = std::chrono::high_resolution_clock::now();

            if (do_stats)
            {
                this->statistics.global_timestep_bit_history = *global_timestep_bits_history;
            }
            // always take time
            this->statistics.elapsed_time = std::chrono::duration_cast<std::chrono::microseconds>(
                                                end_time - start_time)
                                                .count();
            // cleanup
            for (auto cl : clusters)
            {
                delete cl;
            }
            global_bit_membership->clear();
            global_check_membership->clear();
            delete global_timestep_bits_history;
            return this->decoding;
        }

        void apply_lsdw(const std::vector<LsdCluster *> &clusters,
                        int lsd_order,
                        const std::vector<double> &bit_weights, std::size_t timestep = 0)
        {
            // cluster growth stage
            for (auto cl : clusters)
            {
                if (cl->active)
                {
                    // first we measure the dimension of each cluster
                    auto cluster_dimension = cl->pluDecomposition.not_pivot_cols.size();
                    // if the cluster dimension is smaller than the lsd order, we grow the cluster until it reaches
                    //  the lsd order. The number of bits added is limited to be at most the lsd order.
                    auto cluster_growth_count = 0;
                    auto initial_cluster_size = cl->bit_nodes.size();
                    while (cluster_dimension < lsd_order &&
                           cluster_growth_count < lsd_order &&
                           cl->bit_nodes.size() < this->pcm.n &&
                           cluster_growth_count <= initial_cluster_size)
                    {
                        cl->curr_timestep = timestep; // for stats
                        cl->grow_cluster(bit_weights, 1, true);
                        cluster_dimension = cl->pluDecomposition.not_pivot_cols.size();
                        cluster_growth_count++;
                        if (this->do_stats)
                        {
                            this->update_growth_stats(cl);
                        }
                        timestep++;
                    }
                }
            }
            // apply lsd-w to clusters
            for (auto cl : clusters)
            {
                if (do_stats)
                {
                    this->update_final_stats(cl);
                }
                if (cl->active)
                {
                    cl->sort_non_pivot_cols(bit_weights);
                    auto cl_osd_decoder = osd::DenseOsdDecoder(
                        cl->cluster_pcm,
                        cl->pluDecomposition,
                        this->lsd_method,
                        lsd_order,
                        cl->bit_nodes.size(),
                        cl->check_nodes.size(),
                        bit_weights);
                    auto res = cl_osd_decoder.osd_decode(cl->cluster_pcm_syndrome);

                    for (auto i = 0; i < res.size(); i++)
                    {
                        if (res[i] == 1)
                        {
                            int bit_idx = cl->cluster_bit_idx_to_pcm_bit_idx[i];
                            this->decoding[bit_idx] = 1;
                        }
                    }
                }
            }
        }
    };

    std::string LsdCluster::to_string()
    {
        int count;
        std::stringstream ss{};
        ss << "........." << std::endl;
        ss << "Cluster ID: " << this->cluster_id << std::endl;
        ss << "Active: " << this->active << std::endl;
        ss << "Enclosed syndromes: ";
        for (auto i : this->enclosed_syndromes)
            ss << i << " ";
        ss << std::endl;
        ss << "Cluster bits: ";
        for (auto i : this->bit_nodes)
            ss << i << " ";
        ss << std::endl;
        ss << "Cluster checks: ";
        for (auto i : this->check_nodes)
            ss << i << " ";
        ss << std::endl;
        ss << "Candidate bits: ";
        for (auto i : this->candidate_bit_nodes)
            ss << i << " ";
        ss << std::endl;
        ss << "Boundary Checks: ";
        for (auto i : this->boundary_check_nodes)
            ss << i << " ";
        ss << std::endl;

        ss << "Cluster bit idx to pcm bit idx: ";
        count = 0;
        for (auto bit_idx : this->cluster_bit_idx_to_pcm_bit_idx)
        {
            ss << "{" << count << "," << bit_idx << "}";
            count++;
        }
        ss << std::endl;

        ss << "Cluster check idx to pcm check idx: ";
        count = 0;
        for (auto check_idx : this->cluster_check_idx_to_pcm_check_idx)
        {
            ss << "{" << count << "," << check_idx << "}";
            count++;
        }
        ss << std::endl;

        ss << "Cluster syndrome: ";
        for (auto check_idx : this->cluster_pcm_syndrome)
        {
            ss << unsigned(check_idx);
        }
        ss << std::endl;
        return ss.str();
    }

} // end namespace lsd

#endif<|MERGE_RESOLUTION|>--- conflicted
+++ resolved
@@ -32,14 +32,9 @@
         return indices;
     }
 
-<<<<<<< HEAD
-    // TODO this should probably become a class
+    // TODO this should probably become a class?
     struct LsdCluster
     {
-=======
-    // TODO this should probably become a class?
-    struct LsdCluster {
->>>>>>> 95b8eac5
         ldpc::bp::BpSparse &pcm;
         int cluster_id;
         bool active; // if merge one becomes deactivated
@@ -49,14 +44,8 @@
         tsl::robin_set<int> boundary_check_nodes;
         tsl::robin_set<int> candidate_bit_nodes;
         tsl::robin_set<int> enclosed_syndromes;
-<<<<<<< HEAD
         std::shared_ptr<std::vector<LsdCluster *>> global_check_membership; // store which cluster a check belongs to
         std::shared_ptr<std::vector<LsdCluster *>> global_bit_membership;   // store which cluster a check belongs to
-                                                                            //        LsdCluster **global_bit_membership; // store which cluster a bit belongs to
-=======
-        std::shared_ptr<std::vector<LsdCluster*>> global_check_membership; // store which cluster a check belongs to
-        std::shared_ptr<std::vector<LsdCluster*>> global_bit_membership; // store which cluster a check belongs to
->>>>>>> 95b8eac5
         tsl::robin_set<LsdCluster *> merge_list;
         gf2dense::CscMatrix cluster_pcm;
         std::vector<uint8_t> cluster_pcm_syndrome;
@@ -723,15 +712,8 @@
 
             std::vector<LsdCluster *> clusters;
             std::vector<LsdCluster *> invalid_clusters;
-<<<<<<< HEAD
             auto global_bit_membership = std::make_shared<std::vector<LsdCluster *>>(std::vector<LsdCluster *>(this->pcm.n));
             auto global_check_membership = std::make_shared<std::vector<LsdCluster *>>(std::vector<LsdCluster *>(this->pcm.m));
-            //            auto **global_bit_membership = new LsdCluster *[pcm.n]();
-            //            auto **global_check_membership = new LsdCluster *[pcm.m]();
-=======
-            auto global_bit_membership = std::make_shared<std::vector<LsdCluster*>>(std::vector<LsdCluster*>(this->pcm.n));
-            auto global_check_membership = std::make_shared<std::vector<LsdCluster*>>(std::vector<LsdCluster*>(this->pcm.m));
->>>>>>> 95b8eac5
             // timestep to added bits history for stats
             auto *global_timestep_bits_history = new std::unordered_map<int, std::unordered_map<int, std::vector<int>>>{};
             auto timestep = 0;
@@ -812,10 +794,6 @@
                             }
                         }
                     }
-<<<<<<< HEAD
-                    //                    delete cl; //delete the cluster now that we have the solution.
-=======
->>>>>>> 95b8eac5
                 }
             }
             else
