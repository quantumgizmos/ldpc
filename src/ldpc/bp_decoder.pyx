--- conflicted
+++ resolved
@@ -37,15 +37,9 @@
         self.MEM_ALLOCATED=False
         cdef i,j
 
-<<<<<<< HEAD
-
         #check that mat is a numpy array
 
         if isinstance(mat, np.ndarray) or isinstance(mat, spmatrix):
-=======
-        #check that parity_check_matrix is a numpy array
-        if isinstance(parity_check_matrix,np.ndarray):
->>>>>>> af77e948
             pass
         else:
             raise TypeError(f"The input matrix is of an invalid type. Please input a np.ndarray or scipy.sparse.spmatrix object, not {type(mat)}")
@@ -85,14 +79,11 @@
         self.ms_scaling_factor=ms_scaling_factor
 
         #memory allocation
-<<<<<<< HEAD
         if isinstance(mat, np.ndarray):
             self.H=numpy2mod2sparse(mat) #parity check matrix in sparse form
         elif isinstance(mat, spmatrix):
             self.H=spmatrix2mod2sparse(mat)
-=======
-        self.H=numpy2mod2sparse(parity_check_matrix) #parity check matrix in sparse form
->>>>>>> af77e948
+
         assert self.n==self.H.n_cols #validate number of bits in mod2sparse format
         assert self.m==self.H.n_rows #validate number of checks in mod2sparse format
         self.error=<char*>calloc(self.n,sizeof(char)) #error string
@@ -113,41 +104,24 @@
             for j in range(self.n): self.channel_probs[j]=error_rate
             self.error_rate=error_rate
 
-<<<<<<< HEAD
     cpdef np.ndarray[np.int_t, ndim=1] decode(self, syndrome):
-=======
-    cpdef np.ndarray[np.int_t, ndim=1] decode(self, np.ndarray[np.int_t, ndim=1] input_vector):
->>>>>>> af77e948
+
         """
         Runs the BP decoder for a given input_vector.
 
         Parameters
         ----------
-<<<<<<< HEAD
+
         syndrome: numpy.ndarray or scipy.sparse.spmatrix
             The syndrome to be decoded.
-=======
-        input_vector: numpy.ndarray
-            Either a code syndrome or a received codeword.
->>>>>>> af77e948
+
 
         Returns
         -------
         numpy.ndarray
             The belief propagation decoding in numpy.ndarray format.
         """
-<<<<<<< HEAD
-        if isinstance(syndrome, np.ndarray) and len(syndrome.shape) == 1:
-            self.synd=numpy2char(syndrome,self.synd)
-        elif isinstance(syndrome, spmatrix) and syndrome.shape[0] == 1:
-            self.synd=spmatrix2char(syndrome,self.synd)
-        else:
-            TypeError(f"Syndrome is expected to be a 1-dim numpy array or (1,n)-scipy sparse matrix, not {type(syndrome)}")
-
-        self.bp_decode_cy()
-
-        return char2numpy(self.bp_decoding, self.n)
-=======
+
         cdef int input_length = input_vector.shape[0]
         cdef int i
 
@@ -157,16 +131,14 @@
             self.bp_decode_cy()
             for i in range(self.n):
                 self.bp_decoding[i]=self.bp_decoding[i]^self.received_codeword[i]
-        
         elif input_length ==self.m:
             self.synd=numpy2char(input_vector,self.synd)
             self.bp_decode_cy()
-        
         else:
             raise ValueError(f"The input to the ldpc.bp_decoder.decode must be either a received codeword (of length={self.n}) or a syndrome (of length={self.m}). The inputted vector has length={input_length}.")
         
         return char2numpy(self.bp_decoding,self.n)
->>>>>>> af77e948
+
 
     def update_channel_probs(self,channel):
         """
